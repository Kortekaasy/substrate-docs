--- conflicted
+++ resolved
@@ -72,13 +72,9 @@
           url: /main-docs/build/libraries/
         - title: Build process
           url: /main-docs/build/build-process/
-<<<<<<< HEAD
-        - title: Transaction weights and fees
-=======
         - title: Storage and data structures
           url: /main-docs/build/storage/
         - title: Transactions, weights, and fees
->>>>>>> b8b09010
           url: /main-docs/build/tx-weights-fees/
         - title: Custom pallets
           url: /main-docs/build/custom-pallets/
