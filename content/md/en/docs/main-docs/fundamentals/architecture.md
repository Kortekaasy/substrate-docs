--- conflicted
+++ resolved
@@ -20,11 +20,7 @@
 
 - An **outer node** that handles network activity such as peer discovery, managing transaction requests, reaching consensus with peers, and responding to RPC calls.
 
-<<<<<<< HEAD
-- A **runtime** that contains all of the business logic for executing transactions, saving state transitions, and reaching consensus.
-=======
 * A **runtime** that contains all of the business logic for executing transactions, saving state transitions, and interacting with the outer node to prepare blocks for consensus.
->>>>>>> b8b09010
 
 - A **light client** that accesses the data stored in the blockchain but does not participate in producing blocks or reaching consensus.
 
