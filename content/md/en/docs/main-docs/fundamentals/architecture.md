--- conflicted
+++ resolved
@@ -1,12 +1,7 @@
 ---
 title: Architecture
 description: Introduces the core components of a Substrate node.
-<<<<<<< HEAD
-featured_image:
-keywords: blockchain, substrate, architecture, module
-=======
 keywords:
->>>>>>> 68f0425a
 ---
 
 As noted in [Blockchain basics](/main-docs/fundamentals/blockchain-basics), a blockchain relies on a decentralized network of computers—called nodes—that communicate with each other.
@@ -23,15 +18,9 @@
 
 At a high level, a Substrate node provides a layered environment with two main elements:
 
-<<<<<<< HEAD
-- An [**outer node**](#outer-node) that handles network activity such as peer discovery, managing transaction requests, reaching consensus with peers, and responding to RPC calls.
-
-- A [**runtime**](#runtime) that contains all of the business logic for executing the state transition function of the blockchain.
-=======
 - An **outer node** that handles network activity such as peer discovery, managing transaction requests, reaching consensus with peers, and responding to RPC calls.
 
 - A **runtime** that contains all of the business logic for executing the state transition function of the blockchain.
->>>>>>> 68f0425a
 
 ### Outer node
 
@@ -40,22 +29,6 @@
 
 Some of the most important activities that are handled by the outer node involve the following components:
 
-<<<<<<< HEAD
-- [Storage](/main-docs/fundamentals/storage/): The outer node persists the evolving state of a Substrate blockchain using a simple and highly efficient key-value storage layer.
-
-- [Peer-to-peer networking](/main-docs/fundamentals/networking): The outer node uses the Rust implementation of the [`libp2p` network stack](https://libp2p.io/) to communicate with other network participants.
-
-- [Consensus](/main-docs/fundamentals/consensus/): The outer node communicates with other network participants to ensure they agree on the state of the blockchain.
-
-- [Remote procedure call (RPC) API](/main-docs/fundamentals/networking): The outer node accepts inbound HTTP and WebSocket requests to allow blockchain users to interact with the network.
-
-- Telemetry: The outer node collects and provides access to node metrics through an embedded [Prometheus](https://prometheus.io/) server.
-
-- [Executor](/reference/glossary/#executor): The outer node defines an environment for runtime execution and provides [host functions](https://paritytech.github.io/substrate/master/sp_io/index.html) as the interface for the runtime to dispatch instructions to the outer node.
-
-Performing these tasks often requires the outer node to query the runtime for information or to provide information to the runtime.
-This communication is handled by calling specialized [runtime APIs](/reference/runtime-apis.md) embedded into the runtime.
-=======
 - [Storage](/main-docs/fundamentals/state-transitions-and-storage/): The outer node persists the evolving state of a Substrate blockchain using a simple and highly efficient key-value storage layer.
 
 - [Peer-to-peer networking](/main-docs/fundamentals/node-and-network-types/): The outer node uses the Rust implementation of the [`libp2p` network stack](https://libp2p.io/) to communicate with other network participants.
@@ -64,13 +37,12 @@
 
 - [Remote procedure call (RPC) API](/main-docs/build/custom-rpc): The outer node accepts inbound HTTP and WebSocket requests to allow blockchain users to interact with the network.
 
-- [Telemetry](): The outer node collects and provides access to node metrics through an embedded [Prometheus](https://prometheus.io/) server.
+- Telemetry: The outer node collects and provides access to node metrics through an embedded [Prometheus](https://prometheus.io/) server.
 
 - [Execution environment](/main-docs/build/build-process/): The outer node is responsible for selecting the execution environment—WebAssembly or native Rust—for the runtime to use then dispatching calls to the runtime selected.
 
 Performing these tasks often requires the outer node to query the runtime for information or to provide information to the runtime.
 This communication is handled by calling specialized [runtime APIs](/reference/runtime-apis/).
->>>>>>> 68f0425a
 
 ### Runtime
 
@@ -85,17 +57,6 @@
 - Multi-platform compatibility.
 - Runtime validity checking.
 - Validation proofs for relay chain consensus mechanisms.
-<<<<<<< HEAD
-=======
-
-Similar to how the outer node has a way to provide information to the runtime, the runtime uses specialized [host functions](https://paritytech.github.io/substrate/master/sp_io/index.html) to communicate with the outer node or the outside world.
-
-## Light client nodes
-
-A light client or light node is a simplified version of a Substrate node that only provides the runtime and current state.
-Light nodes enable users to connect to a Substrate runtime directly using a browser, browser extension, mobile device, or desktop computer.
-With a light client node, you can use RPC endpoints written in Rust, JavaScript, or other languages to connect to the WebAssembly execution environment to read block headers, submit transactions, and view the results of transactions.
->>>>>>> 68f0425a
 
 ## Where to go next
 
