--- conflicted
+++ resolved
@@ -1,22 +1,12 @@
 ---
-<<<<<<< HEAD
 title: Architecture
 description: Introduces the core components of a Substrate node.
-=======
-title: Substrate architecture
-description: An introduction to the core components of a Substrate node.
->>>>>>> b3e1c590
 featured_image:
-keywords: 
+keywords:
 ---
 
-<<<<<<< HEAD
 As noted in [Blockchain basics](/main-docs/fundamentals/blockchain-basics), a blockchain relies on a decentralized network of computers—called **nodes**—that communicate with each other.
 Because the node is a core component of a Substrate blockchain and it takes a lot of nodes working together to build a secure and robust chain, it's important to understand the architecture of a Substrate node, including the core services and libraries that are provided by default and how the node can be customized and extended to suit different project goals.
-=======
-A Substrate node is designed to be modular, extensible and adaptable to change.
-This article presents the architecture of a Substrate node, using the [node template](https://github.com/substrate-developer-hub/substrate-node-template) as a reference which provides a set of core components ready to use out of the box.
->>>>>>> b3e1c590
 
 ## Node and client architecture
 
@@ -24,38 +14,15 @@
 Conceptually and programmatically, the Substrate architecture divides operational responsibilities along similar lines.
 The following diagram illustrates this separation of responsibilities in simplified form to help you visualize the architecture.
 
-<<<<<<< HEAD
 ![Substrate architecture](/media/images/docs/main-docs/sub-arch-1.png)
-=======
-- **[A runtime](#runtime)**: this is what defines how blocks are processed, including state transition and business logic execution.
-  Runtime code is compiled to [Wasm](/v3/getting-started/glossary#webassembly-wasm), a key enabler for [forkless runtime upgrades](/v3/runtime/upgrades#forkless-runtime-upgrades).
-  Everything responsible for handling on-chain logic and state persistence happens in the runtime.
-- **[A storage component](#storage)**: storage is used to persist the evolving state of a Substrate blockchain.
-  Substrate ships with a simple and highly efficient [key-value storage layer](/v3/advanced/storage).
-- **[An executor](#executor)**: the component of the client that dispatches calls to the runtime is known as the [executor](/v3/advanced/executor), whose role is to select an execution environment for the runtime (either native or Wasm).
-- **A network layer**: the capabilities that allow the client to communicate with other network participants.
-  Substrate uses the Rust implementation of the [`libp2p` network stack](https://libp2p.io/).
-- **A consensus engine**: the logic that allows network participants to agree on the state of the blockchain.
-  Substrate makes it possible to supply custom consensus engines and also ships with several consensus mechanisms that have been built on top of [Web3 Foundation research](https://w3f-research.readthedocs.io/en/latest/index.html).
-- **An RPC API**: this provides capabilities for blockchain users to interact with the network.
-  Substrate ships with HTTP and WebSocket RPC servers.
-- **A telemetry layer**: this layer enables viewing node metrics, exposed by an embedded [Prometheus](https://prometheus.io/) server.
->>>>>>> b3e1c590
 
 As illustrated in the diagram, Substrate nodes provide a layered environment with three main elements:
 
-<<<<<<< HEAD
-* An **outer node** that handles network activity such as peer discovery, managing transaction requests, reaching consensus with peers, and responding to RPC calls.
+- An **outer node** that handles network activity such as peer discovery, managing transaction requests, reaching consensus with peers, and responding to RPC calls.
 
-* A **runtime** that contains all of the business logic for executing transactions, saving state transitions, and reaching consensus.
-=======
-The defines what transactions are valid and invalid and determines how the chain's state changes in response to transactions.
+- A **runtime** that contains all of the business logic for executing transactions, saving state transitions, and reaching consensus.
 
-The client on the other hand, or everything part of the node that's outside the runtime, is responsible for handling peer discovery, transaction pools, consensus and answering RPC calls from the outside world.
-While performing these tasks, this "outer part" sometimes needs to query the runtime for information, or provide information to the runtime.
->>>>>>> b3e1c590
-
-* A **light client** that accesses the data stored in the blockchain but does not participate in producing blocks or reaching consensus.
+- A **light client** that accesses the data stored in the blockchain but does not participate in producing blocks or reaching consensus.
 
 ## Outer node responsibilities
 
@@ -63,33 +30,22 @@
 For example, the outer node is responsible for handling peer discovery, managing transaction pools, communicating with other nodes to reach consensus, and answering RPC calls or browser requests from the outside world.
 Performing these tasks often requires the outer node to query the runtime for information or to provide information to the runtime.
 
-<<<<<<< HEAD
 Some of the most important activities that are handled by the outer node involve the following components:
 
-* [Storage](/main-docs/fundamentals/storage/): The outer node persists the evolving state of a Substrate blockchain using a simple and highly efficient key-value storage layer.
-=======
-Native runtimes &mdash; those that are produced by running the Rust executable only &mdash; mainly have their use in development and testing environments.
-Compiling to native only is faster, more efficient and easier to debug, especially considering that developers can't use Rust's standard library for debugging Wasm runtimes.
-However, although native runtimes could in theory be used by operating nodes in production, Substrate nodes will always select the latest available runtime which is always the Wasm runtime, required by forkless upgrades.
-Once a forkless update occurs, nodes will execute the new runtime which is just a new Wasm blob in the chain's storage.
+- [Storage](/main-docs/fundamentals/storage/): The outer node persists the evolving state of a Substrate blockchain using a simple and highly efficient key-value storage layer.
 
-There are ongoing discussions about removing the native runtime altogether to encourage developers to move away from using the native runtime.
-Refer to this open [issue](https://github.com/paritytech/substrate/issues/7288) for more details.
->>>>>>> b3e1c590
+- [Peer-to-peer networking](/main-docs/fundamentals/networking): The outer node uses the Rust implementation of the [`libp2p` network stack](https://libp2p.io/) to communicate with other network participants.
 
-* [Peer-to-peer networking](/main-docs/fundamentals/networking): The outer node uses the Rust implementation of the [`libp2p` network stack](https://libp2p.io/) to communicate with other network participants.
+- [Consensus](/main-docs/fundamentals/consensus/): The outer node communicates with other network participants to ensure they agree on the state of the blockchain.
 
-* [Consensus](/main-docs/fundamentals/consensus/): The outer node communicates with other network participants to ensure they agree on the state of the blockchain.
+- [Remote procedure call (RPC) API](/main-docs/fundamentals/networking): The outer node accepts inbound HTTP and WebSocket requests to allow blockchain users to interact with the network.
 
-* [Remote procedure call (RPC) API](/main-docs/fundamentals/networking): The outer node accepts inbound HTTP and WebSocket requests to allow blockchain users to interact with the network.
+- [Telemetry](): The outer node collects and provides access to node metrics through an embedded [Prometheus](https://prometheus.io/) server.
 
-* [Telemetry](): The outer node collects and provides access to node metrics through an embedded [Prometheus](https://prometheus.io/) server.
-
-* [Executor](/reference/glossary/#executor): The outer node is responsible for selecting the execution environment—WebAssembly or native Rust—for the runtime to use then dispatching calls to the runtime selected.
+- [Executor](/reference/glossary/#executor): The outer node is responsible for selecting the execution environment—WebAssembly or native Rust—for the runtime to use then dispatching calls to the runtime selected.
 
 ## Runtime responsibilities
 
-<<<<<<< HEAD
 The [runtime](/nain-docs/fundamentals/runtime/) defines the business logic of your blockchain.
 The runtime determines whether transactions are valid or invalid and the runtime is responsible for handling the state changes that occur in response to transactions.
 
@@ -98,24 +54,15 @@
 It is also the core component of the node for building Substrate blockchains.
 
 ### WebAssembly runtime
-=======
-Currently, Substrate uses the Rust implementation of [Rocks DB](http://rocksdb.org/) to provide the storage layer for Substrate chains, however Substrate is designed to support any key-value database implementation.
-There is a different implementation under developement called [Parity DB](https://github.com/paritytech/parity-db), which aims to optimize storage and retrieval of state data.
-
-<!-- [ TODO: Elaborate on storage layers, including externalities and add a diagram to show "full call path of a storage read in Substrate"]
-
-`db  -- trie -- overlay(s) --  sp_io host functions -- runtime`
->>>>>>> b3e1c590
 
 The Substrate runtime compiles as a standard Rust binary and to [WebAssembly (Wasm)](/reference/glossary#webassembly-wasm) byte code.
 The WebAssembly target enables:
 
-* Support for forkless upgrades.
-* Browser compatibility.
-* Runtime validity checking.
-* Validation proofs for relay chain consensus mechanisms.
+- Support for forkless upgrades.
+- Browser compatibility.
+- Runtime validity checking.
+- Validation proofs for relay chain consensus mechanisms.
 
-<<<<<<< HEAD
 ### Standard Rust runtime
 
 Compiling Rust using the standard Rust libraries results in a Rust binary version of the runtime.
@@ -138,12 +85,7 @@
 
 Now that you have an overview of the Substrate architecture and core node components, explore the following topics to learn more.
 
-* [Blockchain basics](/main-docs/fundamentals/blockchain-basics)
-* [State transitions and storage](/main-docs/fundamentals/state-transitions-and-storage/)
-* [Transaction lifecycle](/main-docs/fundamentals/transaction-lifecycle/)
-* [Runtime APIs](/reference/runtime-apis/)
-=======
-- Discover the [libraries]() you can use to build with Substrate
-- Learn about the different types of [networks and nodes]()
-- Read our article covering [blockchain basics]()
->>>>>>> b3e1c590
+- [Blockchain basics](/main-docs/fundamentals/blockchain-basics)
+- [State transitions and storage](/main-docs/fundamentals/state-transitions-and-storage/)
+- [Transaction lifecycle](/main-docs/fundamentals/transaction-lifecycle/)
+- [Runtime APIs](/reference/runtime-apis/)