--- conflicted
+++ resolved
@@ -25,12 +25,8 @@
 
 For a Substrate-based blockchain, you can choose one of the following block authoring algorithms or create your own:
 
-- Authority-based round-robin scheduling [(Aura)](</reference/glossary/#authority-round-(Aura)>).
-<<<<<<< HEAD
-- Blind assignment of blockchain extension [(BABE)](<blind-assignment-of-blockchain-extension-(BABE)>) slot-based scheduling.
-=======
-- Blind assignment of blockchain extension [(BABE)](</reference/glossary/#blind-assignment-of-blockchain-extension-(BABE)>) slot-based scheduling.
->>>>>>> 68f0425a
+- Authority-based round-robin scheduling [(Aura)](/reference/glossary/#authority-round-(Aura)).
+- Blind assignment of blockchain extension [(BABE)](/reference/glossary/#blind-assignment-of-blockchain-extension-(BABE)) slot-based scheduling.
 - Proof of work computation-based scheduling.
 
 The Aura and BABE consensus models require require you to have a known set of **validator nodes** that are permitted to produce blocks.
@@ -97,11 +93,7 @@
 
 ### BABE
 
-<<<<<<< HEAD
-[BABE](/rustdocs/latest/sc_consensus_babe/index.html) provides slot-based block authoring with a known set of validators and is typically used in proof-of-stake blockchains.
-=======
 [BABE](https://paritytech.github.io/substrate/master/sc_consensus_babe/index.html) provides slot-based block authoring with a known set of validators and is typically used in proof-of-stake blockchains.
->>>>>>> 68f0425a
 Unlike Aura, slot assignment is based on the evaluation of a Verifiable Random Function (VRF).
 Each validator is assigned a weight for an _epoch._
 This epoch is broken up into slots and the validator evaluates its VRF at each slot.
@@ -114,11 +106,7 @@
 
 ### Proof of work
 
-<<<<<<< HEAD
-[Proof-of-work](/rustdocs/latest/sc_consensus_pow/index.html) block authoring is not slot-based and does not require a known authority set.
-=======
 [Proof-of-work](https://paritytech.github.io/substrate/master/sc_consensus_pow/index.html) block authoring is not slot-based and does not require a known authority set.
->>>>>>> 68f0425a
 In proof of work, anyone can produce a block at any time, so long as they can solve a computationally challenging problem (typically a hash preimage search).
 The difficulty of this problem can be tuned to provide a statistical target block time.
 
