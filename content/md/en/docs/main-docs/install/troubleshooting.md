---
title: Troubleshoot Rust issues
description:
keywords:
---

If compiling the [Substrate node template](https://github.com/substrate-developer-hub/substrate-node-template) fails, the problem is most likely to be caused by how Rust is configured in your development environment.
This section suggests how you can diagnose and fix configuration issues.

## Check your current configuration

To see information about the Rust toolchain that you are currently using, run the following command:

```bash
rustup show
```

This command displays output similar to the following Ubuntu example:

```text
Default host: x86_64-unknown-linux-gnu
rustup home:  /home/user/.rustup

installed toolchains
--------------------

stable-x86_64-unknown-linux-gnu (default)
nightly-2020-10-06-x86_64-unknown-linux-gnu
nightly-x86_64-unknown-linux-gnu

installed targets for active toolchain
--------------------------------------

wasm32-unknown-unknown
x86_64-unknown-linux-gnu

active toolchain
----------------

stable-x86_64-unknown-linux-gnu (default)
rustc 1.50.0 (cb75ad5db 2021-02-10)
```

In this example, the default toolchain is from the `stable` release channel for Linux running on x86_64 architecture.
The sample output also indicates that the `nightly-x86_64-unknown-linux-gnu` toolchain is installed and there are two targets installed:

- `x86_64-unknown-linux-gnu` the native Rust target for Linux.
- `wasm32-unknown-unknown` the WebAssembly target.

This environment also has the `nightly-2020-10-06-x86_64-unknown-linux-gnu` toolchain installed, but this toolchain is only used if explicitly specified as a command-line option.
For an example of specifying a specific toolchain as a command line option, see [Specify a nightly version](#specifying-nightly-version).

## Use the nightly release channel for WebAssembly

Substrate uses [WebAssembly](https://webassembly.org) (Wasm) to produce a portable blockchain runtime.
You must configure the Rust compiler to use [`nightly` builds](https://doc.rust-lang.org/book/appendix-07-nightly-rust.html) to allow you to
compile Substrate runtime code to the Wasm target.

## Update the toolchain

In general, you should always use the latest versions of Rust `stable` and `nightly` builds because changes in Substrate often depend on upstream changes in the Rust `nightly` compiler build.
To ensure your Rust compiler is always up to date, you should run the following commands:

```bash
rustup update
rustup update nightly
rustup target add wasm32-unknown-unknown --toolchain nightly
```

Running `rustup update` updates both the `nightly` and `stable` toolchains to use the most recent release.
If you are unable to compile the WebAssembly target after updating the `nightly` toolchain, you can roll back to an earlier version of the toolchain and specify that version as a command-line option.
For more information about getting an earlier version of the `nightly` toolchain and specifying the version to use as a command-line option,[downgrade the toolchain](#downgrading-rust-nightly).

## Use a specific nightly toolchain

If you want to guarantee that your build works on your computer as you update Rust and other dependencies, you should use a specific Rust `nightly` toolchain that you know to be compatible with the version of Substrate you are using.
How you identify and communicate the specific `nightly` toolchain version to use for a project can vary.
For example, Polkadot publishes this information in its [release notes](https://github.com/paritytech/polkadot/releases).

After you identify the specific `nightly` toolchain version to use, you can install it in your development environment by running a command similar to the following:

```bash
rustup install nightly-<yyyy-MM-dd>
```

For example:

```bash
rustup install nightly-2022-02-16
```

After you install a specific version of the nightly toolchain, configure the WebAssembly target to use it by running a command similar to the following:

```bash
rustup target add wasm32-unknown-unknown --toolchain nightly-<yyyy-MM-dd>
```

For example:

```bash
rustup target add wasm32-unknown-unknown --toolchain nightly-2022-02-16
```

### Specify the toolchain in an environment variable

You can set the `WASM_BUILD_TOOLCHAIN` environment variable to specify the version of the `nightly` toolchain to use for compiling WebAssembly.For example:

```bash
WASM_BUILD_TOOLCHAIN=nightly-<yyyy-MM-dd> cargo build --release
```

This command builds the _runtime_ using the specified nightly toolchain.
The rest of project is compiled using the _default_ toolchain, that is, the latest version of the `stable` toolchain that you have installed.

### Downgrade the nightly toolchain

If your computer is configured to use the latest Rust `nightly` toolchain and you want to downgrade to a specific nightly version,you must first uninstall the latest `nightly` toolchain.
For example, you can remove the latest `nightly` toolchain, then use a specific version of the `nightly` toolchain by running commands similar to the following:

```sh
rustup uninstall nightly
rustup install nightly-<yyyy-MM-dd>
rustup target add wasm32-unknown-unknown --toolchain nightly-<yyyy-MM-dd>
```

<<<<<<< HEAD
### Ensure PATH is set correctly

If after installing Rust the commands don't seem to work, showing errors such as `command not found: rustup`, make sure it your PATH is configured correctly.

Currently, the `rustup` installer installs by default to the bash profile (on mac). If you are using another shell, make sure to add this line to your profile (e.g. `.zshrc`):
```bash
source "$HOME/.cargo/env"
=======
## Installing `cmake` or `protobuf` for M1 macOS users

Currently, there are issues compiling the Substrate node when using the packages that are pre-installed on macOS computers with the M1 chip.

```sh
error: failed to run custom build command for prost-build v0.10.4
```

If you see this error, there are two solutions.

1. Install `cmake` by running the following command:

```bash
brew install cmake
```

1. Install the correct pre-compiled `protoc` by running the following set of commands:

```bash
git clone https://github.com/protocolbuffers/protobuf.git
cd protobuf

brew install autoconf
brew install automake
brew install Libtool

autoreconf -i
./autogen.sh
./configure
make
make check
sudo make install

export PATH=/opt/usr/local/bin:$PATH
```
>>>>>>> a65b9415
<|MERGE_RESOLUTION|>--- conflicted
+++ resolved
@@ -123,15 +123,14 @@
 rustup target add wasm32-unknown-unknown --toolchain nightly-<yyyy-MM-dd>
 ```
 
-<<<<<<< HEAD
-### Ensure PATH is set correctly
+## Ensure PATH is set correctly
 
 If after installing Rust the commands don't seem to work, showing errors such as `command not found: rustup`, make sure it your PATH is configured correctly.
 
 Currently, the `rustup` installer installs by default to the bash profile (on mac). If you are using another shell, make sure to add this line to your profile (e.g. `.zshrc`):
 ```bash
 source "$HOME/.cargo/env"
-=======
+
 ## Installing `cmake` or `protobuf` for M1 macOS users
 
 Currently, there are issues compiling the Substrate node when using the packages that are pre-installed on macOS computers with the M1 chip.
@@ -142,13 +141,13 @@
 
 If you see this error, there are two solutions.
 
-1. Install `cmake` by running the following command:
+- Install `cmake` by running the following command:
 
 ```bash
 brew install cmake
 ```
 
-1. Install the correct pre-compiled `protoc` by running the following set of commands:
+- Install the correct pre-compiled `protoc` by running the following set of commands:
 
 ```bash
 git clone https://github.com/protocolbuffers/protobuf.git
@@ -167,4 +166,3 @@
 
 export PATH=/opt/usr/local/bin:$PATH
 ```
->>>>>>> a65b9415
