---
title: FRAME macros
description:
keywords:
---

Substrate uses customized [Rust macros](https://doc.rust-lang.org/book/ch19-06-macros.html) to generate code and aggregate the logic from the pallets you implement for a runtime.
<<<<<<< HEAD
<<<<<<< HEAD
These runtime macros allow you to focus on your runtime logic rather than spending time on encoding and decoding on-chain variables or duplicating the code required for [basic blockchain development](/main-docs/fundamentals/runtime-development#core-primitives).
=======
=======
>>>>>>> 5a2e8ce1
These runtime macros allow you to focus on your runtime logic rather than spending time on encoding and decoding on-chain variables or duplicating the code required for [basic blockchain development](/fundamentals/runtime-development#core-primitives).

This section provides an overview of the types of macros available in Rust and highlights how the specific FRAME macros are used in runtime development.

## Macro basics

In computer programming, macros are lines of code that encapsulate a preset sequence of instructions to execute. 
As code that writes code, macros enable you to abstract repetitive operations and simply the code you need to write.
With macros, you can declare complex data structures implicitly.

In Rust, macros can be **declarative macros** or **procedural macros**.

[Declarative macros](https://doc.rust-lang.org/book/ch19-06-macros.html#declarative-macros-with-macro_rules-for-general-metaprogramming) enable you to declare a pattern and compare the result of an expression to the pattern, then execute any additional lines code based on whether the pattern was matched..
Declarative macros are widely-used in Rust programming.

[Procedural macros](https://doc.rust-lang.org/book/ch19-06-macros.html#procedural-macros-for-generating-code-from-attributes) are similar to functions.
Unlike the pattern-matching done in declarative macros, procedural macros take code as input, perform some set of instructions on the input, and produce code as output.
There are three types of procedural macros: 

- [Custom derive macros](https://doc.rust-lang.org/book/ch19-06-macros.html#how-to-write-a-custom-derive-macro) enable you to define and reuse the implementation of a trait for a given type.
  The `derive` macro is particularly useful for defining the implementation for custom runtime types that must satisfy specific traits.
  
- [Attribute-like macros](https://doc.rust-lang.org/book/ch19-06-macros.html#attribute-like-macros) enable you to create new attributes to generate code.

- [Function-like macros](https://doc.rust-lang.org/book/ch19-06-macros.html#function-like-macros) enable you to define macros that operate like function calls to generate code.

Because macros are expanded before the compiler interprets the lines of code they contain, they can define complex data structures and operations.
FRAME macros take advantage of the different types of macros to provide shortcut abstractions to what is often complex blocks of code.
However, the abstraction that macros provide can make the runtime code somewhat difficult to follow.

To learn more about the FRAME macros used in the Substrate runtime, you can install and use [cargo-expand](https://docs.rs/crate/cargo-expand).
After you install cargo-expand, you can use the `cargo expand` command to display the results of the code contained in the macros the runtime uses.

## FRAME support and system macros

Substrate primitives and FRAME both rely on a collection of different macros.
This section provides an overview of the macros provided in the FRAME support and FRAME system libraries.
In most cases, these macros provide the framework that other pallets depend on and you should be familiar with how and where they are used in the runtime logic.
After the overview, this section describes the specific macros that you are most likely to use as a runtime developer. 

### FRAME support macros

The `frame_support` crate provides many of the most important declarative, derive, attribute-like, and function-like macros used in the runtime.
A few of the important macros that you should be familiar with from the `frame_support` crate include the following:

- `construct_runtime`	used to construct runtime from the list of pallets you have implemented.
- `match_types`	used to create a type that implements the `Contains` trait with syntax similar to `matches!`.
- `parameter_types`	used to create new implementations of the `Get` trait.	

For additional information about the macros in the `frame_support` crate, see the Rust documentation for [Macros](https://paritytech.github.io/substrate/master/frame_support/index.html#macros), [Derive macros](https://paritytech.github.io/substrate/master/frame_support/index.html#derives), and [Attribute macros](https://paritytech.github.io/substrate/master/frame_support/index.html#attributes).

### FRAME system macros

The `frame_system` crate uses macros to define primitives that provide access to core data types and shared utilities. 
These primitives and associated macros form the foundation for many node operations both in the outer node and in the runtime and act as the base layer for other pallets to interact with the Substrate framework.

A few of the important primitives and macros that you should be familiar with from the `frame_system` crate include the following:

- [`sp_core`](https://paritytech.github.io/substrate/master/sp_core/index.html)
  
  - `map`	used to initialize a key-value collection from array.
  - `RuntimeDebug` used to debug the runtime.
  
  For more information about `sp_core` function-like macros, see [Macros](https://paritytech.github.io/substrate/master/sp_core/index.html#macros).

- [`sp_runtime`](https://paritytech.github.io/substrate/master/sp_runtime/index.html)

  - `bounded_btree_map`	used to build a bounded `btree-map` from given literals.
  - `bounded_vec`	used to build a bounded `vec` from given literals.
  - `impl_opaque_keys` used to implement `OpaqueKeys` for a described data structure.
  - `parameter_types` used to create new implementations of the `Get` trait.

  For more information about `sp_runtime` function-like macros, see [Macros](https://paritytech.github.io/substrate/master/sp_runtime/index.html#macros).
  For information about `sp_runtime` derive macros, see [Derive macros](https://paritytech.github.io/substrate/master/sp_runtime/index.html#derives).

- [`sp_api`](https://paritytech.github.io/substrate/master/sp_api/index.html)
  
  - `decl_runtime_apis`	used to declare specified traits as runtime APIs.
  - `impl_runtime_apis`	used to tag specified trait implementations as runtime APIs.
  
  For more information about `sp_api` function-like macros, see [Macros](https://paritytech.github.io/substrate/master/sp_api/index.html#macros).

- [`sp_std`](https://paritytech.github.io/substrate/master/sp_std/index.html)
  
  - `if_std`	used to indicate code that should only be run when the `std` feature set is enabled.
  - `map`	used to initialize a key-value collection from array.
  - `vec`	used to create a vector containing the arguments.
  
  For more information about `sp_std` function-like macros, see [Macros](https://paritytech.github.io/substrate/master/sp_std/index.html#macros).

- [`sp_version`](https://paritytech.github.io/substrate/master/sp_version/index.html)
  
  - `create_apis_vec`	used to create a vector of API declarations.
  - `create_runtime_str` used to create a `RuntimeString` constant.
  - `runtime_version`	used as an attribute that accepts the version declaration of a runtime and generates a custom WebAssembly section with the equivalent contents.

You'll see these many of these crates listed as dependencies in the runtime and node `Cargo.toml` file for the node template.

## Macros for composing pallets

As discussed in [Building custom pallets](/fundamentals/runtime-development#building-custom-pallets), most FRAME pallets are composed using a common set of sections.

Macros make building each of those sections more modular and extensible.
This section describes the macros available and how to use them to build your custom runtime.

### #[pallet]

The `#[pallet]` macro is required to declare a pallet.
This [attribute macro](https://paritytech.github.io/substrate/master/frame_support/attr.pallet.html) is an attribute of the pallet module (`mod pallet`).
Within the `pallet` module, the `#[pallet]` macro serves as an entry point for additional `#[pallet::*]` macros that describe the attributes used to identify the specific items the pallet requires.
For example, a pallet typically includes a set of types, functions, and trait implementations that are aggregated by the `construct_runtime!` macro to build the runtime.

```rust
#[pallet]
pub mod pallet {
...
}
```

Inside the module, the macro parses items with the attribute `#[pallet::*]`.
Some `#[pallet::*]` attributes are mandatory and some are optional.

You can import system-level types from the `frame_support` and `frame_system` crates automatically by using the `pallet_prelude` from those crates.
For example:

```rust
#[pallet]
pub mod pallet {
		use frame_support::pallet_prelude::*;
		use frame_system::pallet_prelude::*;
		...
}
```

The `#[pallet]` macro is similar to a derive macro in that it expands the pallet types and trait implementations by reading the input.
In most cases, the macro doesn't modify any input. 
However, there are a few specific scenarios where—unlike a derive macro—this macro modifies its input.

The macro will modify the input in the following circumstances:

- If a **generic** is replaced with a **type**
  
  For example, this can occur if the inner type of an item in `pub struct Pallet<..>(_)` is replaced in the `pallet::storage` macro with a type that implements the `StorageInstance` trait.

- If a **function or data structure** is **changed** 
  
  For example, this can occur if the `pallet::type_value` macro changes a function item into a struct and trait implementation.

- If **docs** are **not provided** by the user
  
  For example, if no documentation is provided, the macro `pallet::pallet` modifies the input to add documentation above the `struct Pallet<T>(_);` item.

### #[pallet::config]

The [`#[pallet::config]`](https://paritytech.github.io/substrate/master/frame_support/attr.pallet.html#config-trait-palletconfig-mandatory) macro is required to define the generic data types that the pallet uses.

This macro provides the constants that are part of the system-level [`Config` trait](https://paritytech.github.io/substrate/master/frame_system/pallet/trait.Config.html) for the pallet.

The Config trait for this macro must be defined as a regular trait definition named `Config` that includes the system-level `frame_system::Config` trait.
The definition can include other top-level traits and a where clause.
For example:

```rust
#[pallet::config]
pub trait Config: frame_system::Config + $optionally_some_other_supertraits
$optional_where_clause
{
...
}
```

To bypass the `frame_system::Config` requirement, you can use the attribute `#[pallet::disable_frame_system_supertrait_check]`.
For example:

```rust
#[pallet::config]
#[pallet::disable_frame_system_supertrait_check]
pub trait Config: pallet_timestamp::Config {}
```

### #[pallet::constant]

The `#[pallet::constant]` macro provides the `Config` trait—inside the [`#[pallet::config]`](https://paritytech.github.io/substrate/master/frame_support/attr.pallet.html#config-trait-palletconfig-mandatory) macro—with the types and attributes it needs for the runtime and generates associated metadata.

This macro adds information about the constants used in a pallet to the runtime metadata, including: 

- the constant name
- the name of the associated types
- the constant value
- the value returned by `Get::get()` for the constant
  
For example, you can use `#[pallet::constant]` to add `type MyGetParam` to the metadata:

```rust
#[pallet::config]
pub trait Config: frame_system::Config {
	#[pallet::constant] // puts attributes in metadata
	type MyGetParam: Get<u32>;
}
```

### #[pallet::extra_constants]

The [`#[pallet::extra_constants]`](https://paritytech.github.io/substrate/master/frame_support/attr.pallet.html#extra-constants-palletextra_constants-optional) macro enables you to add constants to the metadata.

For example, you can declare a function that returns a generated value. 
You can then use the  `#[pallet::extra_constants]` macro to add the information for the generated value to the metadata:

```rust
#[pallet::extra_constants]
impl<T: Config> Pallet<T> {
  //Example function using extra_constants
  fn example_extra_constants() -> u128 { 4u128 }
}
```

### #[pallet::pallet]

The [`#[pallet::pallet]`](https://paritytech.github.io/substrate/master/frame_support/attr.pallet.html#pallet-struct-placeholder-palletpallet-mandatory) macro is required to declare the pallet data structure placeholder to be used by `construct_runtime!` macro.
This macro must be defined as a struct named Pallet with a generic type <T> and no where clause.

For example:

```rust
#[pallet::pallet]
pub struct Pallet<T>(_);
```

This macro can generate the `Store` trait to contain an associated type for each storage item if you provide the  `#[pallet::generate_store($vis trait Store)]` attribute macro.

For example:

```rust
#[pallet::pallet]
#[pallet::generate_store(pub(super) trait Store)]
pub struct Pallet<T>(_);
```

For more information about working with storage and this macro, see the [macro expansion](https://paritytech.github.io/substrate/master/frame_support/attr.pallet.html#macro-expansion-1) added to the `struct Pallet<T>` definition.

### #[pallet::without_storage_info]

The `#[pallet::without_storage_info]` macro enables you to define pallet storage items that don't have a fixed size.

By default, all pallet storage items are required to implement `traits::StorageInfoTrait`, so that all key and value types have a fixed size based on the bound defined in the `pallet_prelude::MaxEncodedLen` attribute.
This size limitation is required for parachain development to estimate the size of the Proof of Validity (PoV) blob.

The `#[pallet::without_storage_info]` attribute macro allows you to override the default behavior if you require unbounded storage for an entire pallet.
To use it, add the `#[pallet::without_storage_info]` attribute to the pallet struct like so:

```rust
#[pallet::pallet]
#[pallet::generate_store(pub(super) trait Store)]
#[pallet::without_storage_info]
pub struct Pallet<T>(_);
```

Note that you should only use the `#[pallet::without_storage_info]` macro if you need to make all of the storage items in your pallet unbounded.
If you only need undefined storage for a specific storage item, you can use the `#[pallet::unbounded]` attribute macro to override the fixed size constraint.

Because the `#[pallet::without_storage_info]` macro applies to all storage items in your pallet, you should only use it in a test or development environment.
You should never use the `#[pallet::without_storage_info]` attribute macro in a production environment.

For more information about working with storage and this macro, see the [macro expansion](https://paritytech.github.io/substrate/master/frame_support/attr.pallet.html#pallet-struct-placeholder-palletpallet-mandatory) added to the `struct Pallet<T>` definition.

### #[pallet::unbounded]

The `#[pallet::unbounded]` attribute macro enables you to declare a specific storage item as unbounded.
By default, all pallet storage items are required to have a fixed size.
You can use this attribute macro to override the default requirement on a specific storage item.
If you are a parachain developer, you can use this macro for storage items that will never go into the Proof of Validity (PoV) blob.

### #[pallet::hooks]

The [`#[pallet::hooks]`](https://paritytech.github.io/substrate/master/frame_support/attr.pallet.html#hooks-pallethooks-optional) macro allows you to declare optional pallet hooks to implement pallet-specific logic at specific points in the block making process.
Within the `#[pallet::hooks]` macro, you can implement the [`Hooks`](https://paritytech.github.io/substrate/master/frame_support/traits/trait.Hooks.html#provided-methods) trait to execute logic when a block is being initialized or finalized, before a runtime is upgraded, or after a runtime upgrade has been completed.

For example:

```rust
#[pallet::hooks]
impl<T: Config> Hooks<BlockNumberFor<T>> for Pallet<T> {
  // Hooks functions and logic goes here.
}
```

For more information about using hooks, see the Rust documentation for [pallet::hooks]](https://paritytech.github.io/substrate/master/frame_support/attr.pallet.html##hooks-pallethooks-optional) and [macro expansion](https://paritytech.github.io/substrate/master/frame_support/attr.pallet.html#macro-expansion-2).

### #[pallet::call]

The [`#[pallet::call]`](https://paritytech.github.io/substrate/master/frame_support/attr.pallet#call-palletcall-optional) is required to implement the functions that can be dispatched to the runtime for a pallet. Each function must:

- define a weight with the `#[pallet::weight($expr)]` attribute
- have its first argument as `origin: OriginFor<T>`
- use compact encoding for arguments using #[pallet::compact]
- return `DispatchResultWithPostInfo` or `DispatchResult`

Extrinsic requests coming into the runtime can use calls to trigger specific logic.
Calls can also be used in on-chain governance, demonstrated by the democracy pallet where calls can be voted on.
The `#[pallet::call]` aggregates all of the function call logic using the [`Call` enum](https://paritytech.github.io/substrate/master/frame_system/pallet/enum.Call.html).
The [aggregation](/reference/glossary#aggregation) enables FRAME to batch functions of the same type into a single runtime call.
The runtime then generates the associated items from the implementation defined in the `impl` code blocks.

For more information. see the Rust documentation for [pallet::call](https://paritytech.github.io/substrate/master/frame_support/attr.pallet.html#call-palletcall-optional).

### #[pallet::error]

The [`#[pallet::error]`](https://paritytech.github.io/substrate/master/frame_support/attr.pallet#error-palleterror-optional) macro allows you to define the error types that can be returned from the function calls dispatched to the runtime.
The error information is included in the runtime metadata.

The macro must be defined as an enumeration named Error with a generic type <T> and variants with or without fields.

For example:

```rust
#[pallet::error]
pub enum Error<T> {
	/// $some_optional_doc
	$SomeFieldLessVariant,
	/// $some_more_optional_doc
	$SomeVariantWithOneField(FieldType),
	...
}
```

Any field type you specify for an enumeration variant must implement the `scale_info::TypeInfo` trait and its encoded size should be as small as possible.
Field types in enum variants must also implement the [PalletError](https://paritytech.github.io/substrate/master/frame_support/traits/trait.PalletError.html) trait to compile. 

For more information, see the Rust documentation for [pallet::error]](https://paritytech.github.io/substrate/master/frame_support/attr.pallet.html#error-palleterror-optional).

### #[pallet::event]

The [`#[pallet::event]`](https://paritytech.github.io/substrate/master/frame_support/attr.pallet.html#event-palletevent-optional) macro allows you to define event types for a pallet.

This macro is similar to the `pallet::errors` macro but it can hold more information. 
The macro is defined as an enumeration named Event.

For example:

```rust
#[pallet::event]
#[pallet::generate_deposit($visibility fn deposit_event)] // Optional
pub enum Event<$some_generic> $optional_where_clause {
	/// Some doc
	$SomeName($SomeType, $YetanotherType, ...),
	...
}
```

For more information, see the Rust documentation for [pallet::event]](https://paritytech.github.io/substrate/master/frame_support/attr.pallet.html#event-palletevent-optional).

### #[pallet::storage]

The [`#[pallet::storage]`](https://paritytech.github.io/substrate/master/frame_support/attr.pallet.html#storage-palletstorage-optional) macro enables you to define abstract storage inside runtime storage and to set metadata for that storage.
This attribute macro can be used multiple times.

The `[pallet::storage]` macro can be defined using named or unnamed generics with a type alias of StorageValue, StorageMap or StorageDoubleMap.

```rust
#[pallet::storage]
#[pallet::getter(fn $getter_name)] // optional
$vis type $StorageName<$some_generic> $optional_where_clause
	= $StorageType<$generic_name = $some_generics, $other_name = $some_other, ...>;
```

For more information, see the Rust documentation for [pallet::storage](https://paritytech.github.io/substrate/master/frame_support/attr.pallet.html#storage-palletstorage-optional) and the following storage data structures:
- [StorageDoubleMap](https://paritytech.github.io/substrate/master/frame_support/pallet_prelude/struct.StorageDoubleMap.html)
- [StorageMap](https://paritytech.github.io/substrate/master/frame_support/pallet_prelude/struct.StorageMap.html#implementations)
- [StorageValue](https://paritytech.github.io/substrate/master/frame_support/pallet_prelude/struct.StorageValue.html)

### #[pallet::type_value]

The `#[pallet::type_value]` macro enables you to define a struct that implements a `Get` trait for storage types. This attribute macro can be used multiple times in combination with the #[pallet::storage] macro to define default values in storage.

```rust
#[pallet::type_value]
fn MyDefault<T: Config>() -> T::Balance { 3.into() }
```

For more information about using this macro, see the Rust documentation for [pallet::type_value]](https://paritytech.github.io/substrate/master/frame_support/attr.pallet.html#type-value-pallettype_value-optional).

### #[pallet::genesis_build]

The [`#[pallet::genesis_build]`](https://paritytech.github.io/substrate/master/frame_support/attr.pallet.html#genesis-build-palletgenesis_build-optional) macro allows you to define how a genesis configuration is built.

The macro is defined as a Rust trait implementation with a generic type <T: Config> of trait GenesisBuild<T> on type GenesisConfig.

For example:

```rust
#[pallet::genesis_build]
impl<T: Config> GenesisBuild<T> for GenesisConfig {
	fn build(&self) {}
}
```

For more information, see the Rust documentation for [pallet::genesis_build](https://paritytech.github.io/substrate/master/frame_support/attr.pallet.html#genesis-build-palletgenesis_build-optional).

### #[pallet::genesis_config]

The [`#[pallet::genesis_config`](https://paritytech.github.io/substrate/master/frame_support/attr.pallet.html#genesis-config-palletgenesis_config-optional) macro allows you to define the genesis configuration of the pallet.

The macro can be defined as an enumeration or a struct, but must be public and implement trait the GenesisBuild with the #[pallet::genesis_build] macro. 

For example:

```rust
#[pallet::genesis_config]
pub struct GenesisConfig<T: Config> {
	_myfield: BalanceOf<T>,
}
```

For more information, see the Rust documentation for [pallet::genesis_config](https://paritytech.github.io/substrate/master/frame_support/attr.pallet.html#genesis-config-palletgenesis_config-optional).

### #[pallet::inherent]

The [`#[pallet::inherent]`](https://paritytech.github.io/substrate/master/frame_support/attr.pallet.html#inherent-palletinherent-optional) macro allows the pallet to provide data in an unsigned inherent transaction.

The macro is defined as a trait implementation with bound <T: Config,> of trait ProvideInherent for type Pallet<T>.

For example:

```rust
#[pallet::inherent]
impl<T: Config> ProvideInherent for Pallet<T> {
	// ... regular trait implementation
}
```

For more information, see the Rust documentation for [pallet::inherent](https://paritytech.github.io/substrate/master/frame_support/attr.pallet.html#inherent-palletinherent-optional).

### #[pallet::origin]

The [`#[pallet::origin]`](https://paritytech.github.io/substrate/master/frame_support/attr.pallet.html#origin-palletorigin-optional) macro allows you to define an origin for the pallet.

The macro must be defined as a type alias, enumeration, or struct. 
The macro must be public.

For example:

```rust
#[pallet::origin]
pub struct Origin<T>(PhantomData<(T)>);
```

For more information, see the Rust documentation for [pallet::origin](https://paritytech.github.io/substrate/master/frame_support/attr.pallet.html#origin-palletorigin-optional).

### #[pallet::validate_unsigned]

The [`#[pallet::validate_unsigned]`](https://paritytech.github.io/substrate/master/frame_support/attr.pallet.html#validate-unsigned-palletvalidate_unsigned-optional) macro allows the pallet to validate unsigned transactions.

The macro is defined as a trait implementation with bound <T: Config> of trait ValidateUnsigned for type Pallet<T>.

For example:

```rust
#[pallet::validate_unsigned]
impl<T: Config> ValidateUnsigned for Pallet<T> {
	// ... regular trait implementation
}
```

For more information, see the Rust documentation for [pallet::validate_unsigned](https://paritytech.github.io/substrate/master/frame_support/attr.pallet.html#validate-unsigned-palletvalidate_unsigned-optional).

## Runtime construction macros

As an introduction to the use of macros, [Substrate runtime macros](#substrate-runtime-macros) highlighted several of the macros that are provided in the `frame_support` and `frame_system` crates.
However, a few of those macros introduced in Substrate runtime macros warrant additional attention because because of the role they play in constructing the runtime logic.

### construct_runtime!

The `construct_runtime!` macro generates all of the data structures that have been declared and implemented for the pallets to be included in the runtime.

For example, the `construct_runtime!` macro extrapolates information from the pallet attribute macros to generate details such as:

- Runtime struct to represent the Substrate runtime.
- Call enumeration variants and metadata for each pallet included in the runtime that has callable functions.
- Event enumeration variants for each pallet included in the runtime that emits events.
- Genesis configuration struct for building storage for each pallet included in the runtime that defines storage items.
- Inherent data for pallets that support inherent transactions. 
- Origin enumeration variants for pallets that identify the function caller using the default origin definition or pallet-specific custom origins.
- Validation for unsigned transactions for pallets that support unsigned transactions.

The  `construct_runtime!` macro also implements helper traits for the data structures and types exposed, generates an index of the pallets listed in the runtime, and maps events, errors, and callable functions from the runtime back to the pallet they originate from.

By default, the `construct_runtime!` macro includes all pallet attributes for all pallets listed in the macro definition.
You can override the default behavior to exclude specific parts or to only include specific parts.
For example, if you don't want the runtime to expose the function calls defined in specific pallet, you can explicitly exclude them in the `construct_runtime!` macro with an entry similar to the following:

```rust
MyCustomPallet: pallet_my_custom_pallet exclude_parts { Call }
```

In this example, `MyCustomPallet` is the name that uniquely identifies the pallet that requires special handling and `pallet_my_custom_pallet` represents the path to the pallet.
The `exclude_parts` keyword specifies that you only want to exclude certain attributes for the specified pallet.
In this case, only callable functions for MyCustomPallet are excluded.

Similarly, you can override the default to explicitly include certain parts in the runtime with the `use_parts` keyword.
For example, if you only want the runtime to expose a subset of attributes for a specific pallet, you can explicitly include them in the `construct_runtime!` macro with an entry similar to the following:

```rust
MyCustomPallet: pallet_my_custom_pallet use_parts { Pallet, Call, Storage, Event, Origin, Config }
```

You should note the the order in which pallets are listed in the `construct_runtime!` macro is significant.
By default, the pallet index starts at zero for the first pallet and is incremented for each pallet thereafter.
You can manually adjust the indexing in the `construct_runtime!` macro by adding an index number for a pallet.
For example, you can generate all pallet attributes for the `MyCustomPallet` and set the index to eight with syntax like this:

```rust
MyCustomPallet: pallet_my_custom_pallet use_parts = 8,
```

However, you should also note that the order used for defining pallets in the construct_runtime! macro affects the genesis storage configuration.
If you have one pallet that depends on another pallet, be sure the pallet that is depended upon comes before—that is, is listed before or has a lower index value—than the pallet that depends on it.

For more information, see the Rust documentation for [construct_runtime]](https://paritytech.github.io/substrate/master/frame_support/macro.construct_runtime.html)

### parameter_types!

The `parameter_types!` macro declares the parameter types that are to be assigned to the configuration trait for each pallet during runtime construction.

This macro converts each parameter specified into a struct type with a `get()` function that returns the specified type. 
Each parameter struct type also implements a `frame_support::traits::Get<I>` trait to convert the type to its specified value.

For more information, see the Rust documentation for [parameter_types]](https://paritytech.github.io/substrate/master/frame_support/macro.parameter_types.html).

### impl_runtime_apis!

The `impl_runtime_apis!` macro generates the runtime API for all of the traits that are implemented by the macro. 
The traits implemented in this macro must first be declared in the `decl_runtime_apis` macro.
The macro generates the `RuntimeApi` and `RuntimeApiImpl` structs to expose these traits as [runtime APIs](/reference/runtime-apis/).
The traits exposed by the macro enable outer node components to communicate with the runtime through the `RuntimeApi` type.

The macro declares the `RuntimeApi` and `RuntimeApiImpl` structs and implements various helper traits for the `RuntimeApiImpl` struct.
If you define additional interfaces for the runtime to expose in the `impl_runtime_apis!` macro, they are appended to the default `RuntimeApiImpl` implementation.

The macro also generates the `RUNTIME_API_VERSIONS` constant to expose version information about all of the implemented `api` traits.
This constant is used to instantiate the `apis` field of [`RuntimeVersion`](https://paritytech.github.io/substrate/master/sp_version/struct.RuntimeVersion.html).

For more information, see the Rust documentation for [impl_runtime_apis](https://paritytech.github.io/substrate/master/sp_api/macro.impl_runtime_apis.html).

### app_crypto!

The `app_crypto!` macro generates application-specific cryptographic key pairs using the specified signature algorithm.

The macro declares the following struct types:

- `Public`
  
  For the `Public` type, the macro implements the `sp_application_crypto::AppKey` trait to define the public key type and the `sp_application_crypto::RuntimeAppPublic` trait enable generating key pairs, signing transactions, and verifying signatures.

- `Signature`
  
  For the `Signature` type, the macro implements the `core::hash::Hash` trait to specify the signature algorithm—for example, SR25519 or ED25519—used to hash the signature.

- `Pair`
  
  For the `Pair` type, the macro implements the
  `sp_application_crypto::Pair` and `sp_application_crypto::AppKey` traits to 
  generate public-private key pairs from a secret phrase or seed.

In addition to the traits for these structs, the macro implements helper traits.

For more information, see the Rust documentation for [app_crypto]](https://paritytech.github.io/substrate/master/sp_application_crypto/macro.app_crypto.html).

## Benchmarking macros

The FRAME benchmarking framework defines several macros for benchmarking pallets.
The following macros are used for benchmarking:

- `add_benchmark` to add pallet benchmarks to a `Vec<BenchmarkBatch>` object using the pallet crate name and generated module struct.
  
- `benchmarks` to construct the benchmark logic for testing the execution time for function calls.
  
- `benchmarks_instance` to provide the same functionality as the `benchmarks` macro for instantiable modules.
  
- `benchmarks_instance_pallet` to provide the same functionality as the `benchmarks` macro for instantiable pallets that are declared with the [`frame_support::pallet`] macro.
  
- `cb_add_benchmarks` to call `add_benchmark` as a callback for the `define_benchmarks` macro.
  
- `cb_list_benchmarks` to call `list_benchmark` as a callback for the `define_benchmarks` macro.

- `define_benchmarks` to define all of the benchmarked pallets for the runtime.

- `impl_benchmark_test_suite` to create a test suite that runs the benchmarks defined in the benchmarking module.

- `list_benchmark` to generate a list of benchmarks for the pallets configured in the runtime.

- `whitelist` to add accounts to an allow list for testing purposes.

## References

- [The Rust Programming Language](https://doc.rust-lang.org/book/ch19-06-macros.html)
- [The Little Book of Rust Macros](https://danielkeep.github.io/tlborm/book)<|MERGE_RESOLUTION|>--- conflicted
+++ resolved
@@ -5,12 +5,6 @@
 ---
 
 Substrate uses customized [Rust macros](https://doc.rust-lang.org/book/ch19-06-macros.html) to generate code and aggregate the logic from the pallets you implement for a runtime.
-<<<<<<< HEAD
-<<<<<<< HEAD
-These runtime macros allow you to focus on your runtime logic rather than spending time on encoding and decoding on-chain variables or duplicating the code required for [basic blockchain development](/main-docs/fundamentals/runtime-development#core-primitives).
-=======
-=======
->>>>>>> 5a2e8ce1
 These runtime macros allow you to focus on your runtime logic rather than spending time on encoding and decoding on-chain variables or duplicating the code required for [basic blockchain development](/fundamentals/runtime-development#core-primitives).
 
 This section provides an overview of the types of macros available in Rust and highlights how the specific FRAME macros are used in runtime development.
