--- conflicted
+++ resolved
@@ -190,11 +190,7 @@
 
 ## events
 
-<<<<<<< HEAD
-A means of recording, for the benefit of the off-chain world, that some particular [state](#state) transition happened.
-=======
 A means of recording, for the benefit of the offchain world, that some particular [state](#state) transition happened.
->>>>>>> 68f0425a
 In the context of [FRAME](#frame), events are a composable data types that each [pallet](#pallet) can individually define.
 Events in FRAME are implemented as a set of transient storage items that are inspected immediately after a block has executed and reset during block-initialization.
 
@@ -222,13 +218,8 @@
 The minimum balance an account is allowed to have in the [Balances pallet](/reference/frame-pallets#balances).
 Accounts cannot be created with a balance less than the existential deposit amount.
 If an account balance drops below this amount, the Balances pallet uses
-<<<<<<< HEAD
-[a FRAME System API](/rustdocs/latest/frame_system/pallet/struct.Pallet.html#method.dec_ref) to drop its references to that account.
-If all of the references to an account are dropped, the account can be [reaped](/rustdocs/latest/frame_system/pallet/struct.Pallet.html#method.allow_death).
-=======
 [a FRAME System API](https://paritytech.github.io/substrate/master/frame_system/pallet/struct.Pallet.html#method.dec_ref) to drop its references to that account.
 If all of the references to an account are dropped, the account can be [reaped](https://paritytech.github.io/substrate/master/frame_system/pallet/struct.Pallet.html#method.allow_death).
->>>>>>> 68f0425a
 
 ## finality
 
@@ -294,12 +285,8 @@
 ## GRANDPA
 
 A [deterministic finality](#deterministic-finality) mechanism for [blockchains](#blockchain) that is implemented in the [Rust](https://www.rust-lang.org/) programming language.
-<<<<<<< HEAD
-The [formal specification](https://github.com/w3f/consensus/blob/master/pdf/grandpa-old.pdf) is maintained by the [Web3 Foundation](https://web3.foundation/).
-=======
 The [formal specification](https://github.com/w3f/consensus/blob/master/pdf/grandpa-old.pdf) is
 maintained by the [Web3 Foundation](https://web3.foundation/).
->>>>>>> 68f0425a
 
 ## header
 
@@ -348,11 +335,7 @@
 ## metadata
 
 Data that provides information about one or more aspects of a system.
-<<<<<<< HEAD
-The [metadata](/main-docs/build/frontend) that exposes information about a Substrate [blockchain](#blockchain) enables you to interact with that system.
-=======
 The metadata that exposes information about a Substrate [blockchain](#blockchain) enables you to interact with that system.
->>>>>>> 68f0425a
 
 ## node
 
@@ -370,11 +353,7 @@
 
 A [FRAME](#frame) primitive that identifies the source of a [dispatched](#dispatch) function call into the [runtime](#runtime).
 The FRAME `system` module defines three built-in [origins](/main-docs/build/origins#raw-origins).
-<<<<<<< HEAD
-As a [pallet](#pallet) developer, you can also define custom origins, such as those defined by the [Collective pallet](/rustdocs/latest/pallet_collective/enum.RawOrigin.html).
-=======
 As a [pallet](#pallet) developer, you can also define custom origins, such as those defined by the [Collective pallet](https://paritytech.github.io/substrate/master/pallet_collective/enum.RawOrigin.html).
->>>>>>> 68f0425a
 
 ## pallet
 
