--- conflicted
+++ resolved
@@ -91,8 +91,8 @@
    - Select the `clearName` function.
    - Click **Signed** to submit this transaction signed by Bob.
 
-      Because Bob is the owner of this account, the transaction is successful.
-      For Bob to set or remove the nickname for another account, he must call the `forceName` or `killName` function using the `ForceOrigin` that was configured for the pallet.
+     Because Bob is the owner of this account, the transaction is successful.
+     For Bob to set or remove the nickname for another account, he must call the `forceName` or `killName` function using the `ForceOrigin` that was configured for the pallet.
 
 1. With **Extrinsic** selected:
 
@@ -113,9 +113,9 @@
 
 ## Use the Root origin to dispatch a call
 
-   The Sudo pallet enables you to dispatch a call using the `Root` origin.
-   In the Nick pallet, the forceName and killName functions must be called using the `Root` origin as specified by the `ForceOrigin` configuration.
-   In the front-end template, you can access the Sudo pallet to dispatch a call using the `Root` origin by clicking **SUDO**.
+The Sudo pallet enables you to dispatch a call using the `Root` origin.
+In the Nick pallet, the forceName and killName functions must be called using the `Root` origin as specified by the `ForceOrigin` configuration.
+In the front-end template, you can access the Sudo pallet to dispatch a call using the `Root` origin by clicking **SUDO**.
 
 For this demonstration, be sure you have:
 
@@ -195,11 +195,6 @@
 
 In addition to tutorials, you might want to explore the following resources to learn more.
 
-<<<<<<< HEAD
 - [Privileged calls and origins](/build/origins) provides a closer look at the default raw origin types and how to create custom origins.
 - [Events and errors](/build/events-errors) explains how to emit events and errors from the runtime.
-=======
-- [Privileged calls and origins](/main-docs/build/origins) provides a closer look at the default raw origin types and how to create custom origins.
-- [Events and errors](/main-docs/build/events-errors) explains how to emit events and errors from the runtime.
->>>>>>> fb05797f
 - [FRAME pallets](/reference/frame-pallets/) offers an overview of the most commonly-used predefined FRAME pallets.