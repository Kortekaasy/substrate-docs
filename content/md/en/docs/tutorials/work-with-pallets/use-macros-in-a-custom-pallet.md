---
title: Use macros in a custom pallet
description: Create a custom pallet for a Substrate runtime using a skeleton of FRAME macros.
keywords:
---

This tutorial illustrates how to create a custom pallet for a Substrate
runtime using **macros** that are part of the [FRAME](/reference/frame-macros/) development environment.

For this tutorial, you'll build a simple **proof-of-existence** application. Proof-of-existence is an approach to validating the authenticity and ownership of a digital object by storing information about the object on the blockchain.
Because the blockchain associates a timestamp and account with the object, the blockchain record can be used to "prove" that a particular object existed at a specific date and time.
It can also verify who the owner of a record was at that date and time.

## Digital objects and hashes

Instead of storing an entire file on the blockchain, it can be much more efficient to simply store a [cryptographic hash](https://en.wikipedia.org/wiki/Cryptographic_hash_function) of that file.
This is also known as a "digital fingerprint".
The hash enables the blockchain to store files of arbitrary size efficiently by using a small and unique hash value.
Because any change to a file would result in a different hash, users can prove the validity of a file by computing the hash and comparing that hash with the hash stored on chain.

![File Hash](/media/images/docs/tutorials/custom-pallet/file-hash.png)

## Digital objects and account signatures

Blockchains use [public key cryptography](https://en.wikipedia.org/wiki/Public-key_cryptography) to map digital identities to accounts that have private keys.
The blockchain records the account you use to store the hash for a digital object as part of the transaction.
Because the account information is stored as part of the transaction, the controller of the private key for that account can later prove ownership as the person who initially uploaded the file.

## How much time do you need to complete this tutorial?

This tutorial requires compiling Rust code and takes approximately one to two hours to complete.

## Before you begin

For this tutorial, you download and use working code. Before you begin, verify the following:

- You have configured your environment for Substrate development by installing [Rust and the Rust toolchain](/install/).

- You have completed [Build a local blockchain](/tutorials/get-started/build-local-blockchain/) and have the Substrate node template installed locally.

- You have used predefined accounts as described in [Simulate a network](/tutorials/get-started/simulate-network/) to start nodes on a single computer.

- You are generally familiar with software development and use command-line interfaces.

## Tutorial objectives

By completing this tutorial, you will accomplish the following objectives:

- Learn the basic structure of a custom pallet.

- See examples of how Rust macros simplify the code you need to write.

- Start a blockchain node that contains a custom pallet.

- Add front-end code that exposes the proof-of-existence pallet.

## Design the application

The proof-of-existence application exposes the following callable functions:

- `create_claim()` allows a user to claim the existence of a file by uploading a hash.

- `revoke_claim()` allows the current owner of a claim to revoke ownership.

## Build a custom pallet

The Substrate node template has a FRAME-based runtime.
<<<<<<< HEAD
As you learned in [Runtime development](/fundamentals/runtime-intro), FRAME is a library of code that allows you to build a Substrate runtime by composing modules called pallets.
You can think of the pallets as specialized logical units that define what your blockchain can do.

=======
As you learned in [Runtime development](/fundamentals/runtime-development), FRAME is a library of code that allows you to build a Substrate runtime by composing modules called pallets.
You can think of the pallets as specialized logical units that define what your blockchain can do.
>>>>>>> d563ef21
Substrate provides you with a number of pre-built pallets for use in FRAME-based runtimes.

![Runtime composition](/media/images/docs/tutorials/custom-pallet/frame-runtime.png)

This tutorial demonstrates how to create your own FRAME pallet to be included in your custom blockchain.

### Set up scaffolding for your pallet

This tutorial demonstrates how to create a custom pallet from scratch.
Therefore, the first step is to remove some files and content from the files in the node template directory.

1. Open a terminal shell and navigate to the root directory for the node template.

1. Change to the `pallets/template/src` directory by running the following command:

    ```bash
    cd pallets/template/src
    ```

1. Remove the following files:

    ```bash
    benchmarking.rs
    mock.rs
    tests.rs
    ```

1. Open the `lib.rs` file in a text editor.

    This file contains code that you can use as a template for a new pallet.
    You won't be using the template code in this tutorial.
    However, you can review the template code to see what it provides before you delete it.

1. Delete all of the lines in the `lib.rs` file.

1. Add the macro required to build both the native Rust binary (`std`) and the WebAssembly (`no_std`) binary.

    ```rust
    #![cfg_attr(not(feature = "std"), no_std)]
    ```

    All of the pallets used in a runtime must be set to compile with the `no_std` features.

1. Add a skeleton set of pallet dependencies and [macros](/reference/frame-macros) that the custom pallet requires by copying the following code:

    ```rust
    // Re-export pallet items so that they can be accessed from the crate namespace.
    pub use pallet::*;

    #[frame_support::pallet]
    pub mod pallet {
      use frame_support::pallet_prelude::*;
      use frame_system::pallet_prelude::*;

      #[pallet::pallet]
      #[pallet::generate_store(pub(super) trait Store)]
      pub struct Pallet<T>(_);

      #[pallet::config]  // <-- Step 2. code block will replace this.
      #[pallet::event]   // <-- Step 3. code block will replace this.
      #[pallet::error]   // <-- Step 4. code block will replace this.
      #[pallet::storage] // <-- Step 5. code block will replace this.
      #[pallet::call]    // <-- Step 6. code block will replace this.
    }
    ```

    You now have a framework that includes placeholders for _events_, _errors_, _storage_, and _callable functions_.

1. Save your changes.

## Configure the pallet to emit events

Every pallet has a [Rust "trait"](https://doc.rust-lang.org/book/ch10-02-traits.html) called `Config`.
You use this trait to configure the settings that your specific pallet requires.
For this tutorial, the configuration setting enables the pallet to emit events.

To define the `Config` trait for the proof-of-existence pallet:

1. Open the `pallets/template/src/lib.rs` file in a text editor.

1. Replace the `#[pallet::config]` line with the following code block:

    ```rust
    /// Configure the pallet by specifying the parameters and types on which it depends.
    #[pallet::config]
    pub trait Config: frame_system::Config {
      /// Because this pallet emits events, it depends on the runtime's definition of an event.
      type Event: From<Event<Self>> + IsType<<Self as frame_system::Config>::Event>;
    }
    ```

1. Save your changes.

## Implement pallet events

Now that you've configured the pallet to emit events, you are ready to define those events.
As described in [Design the application](#design-the-application), the proof-of-existence pallet emits an event under the following conditions:

- When a new claim is added to the blockchain.
- When a claim is revoked.

Each event also displays an `AccountId` to identify who triggered the
event and the proof-of-existence claim (as `Hash`) that is being stored or removed.

To implement the pallet events:

1. Open the `pallets/template/src/lib.rs` file in a text editor.

1. Replace the `#[pallet::event]` line with the following code block:

    ```rust
    // Pallets use events to inform users when important changes are made.
    // Event documentation should end with an array that provides descriptive names for parameters.
    #[pallet::event]
    #[pallet::generate_deposit(pub(super) fn deposit_event)]
    pub enum Event<T: Config> {
      /// Event emitted when a claim has been created.
      ClaimCreated { who: T::AccountId, claim: T::Hash },
      /// Event emitted when a claim is revoked by the owner.
      ClaimRevoked { who: T::AccountId, claim: T::Hash },
    }
    ```

1. Save your changes.

## Include pallet errors

The events you defined indicate when calls to the pallet have completed successfully.
Errors indicate when a call has failed, and why it has failed.
For this tutorial, you define the following error conditions:

- An attempt to make a claim that has already exists.

- An attempt to revoke a claim that does not exist.

- An attempt to revoke a claim that is owned by another account.

To implement the errors for the proof-of-existence pallet:

1. Open the `pallets/template/src/lib.rs` file in a text editor.

1. Replace the `#[pallet::error]` line with the following code block:

    ```rust
    #[pallet::error]
    pub enum Error<T> {
      /// The claim already exists.
      AlreadyClaimed,
      /// The claim does not exist, so it cannot be revoked.
      NoSuchClaim,
      /// The claim is owned by another account, so caller can't revoke it.
      NotClaimOwner,
    }
    ```

1. Save your changes.

## Implement a storage map for stored items

To add a new claim to the blockchain, the proof-of-existence pallet requires a storage mechanism.
To address this requirement, you can create a key-value map, where each claim points to the owner and the block number when the claim was made.
To create this key-value map, you can use the FRAME [`StorageMap`](https://paritytech.github.io/substrate/master/frame_support/pallet_prelude/struct.StorageMap.html).

To implement storage for the proof-of-existence pallet:

1. Open the `pallets/template/src/lib.rs` file in a text editor.

1. Replace the `#[pallet::storage]` line with the following code block:

    ```rust
    #[pallet::storage]
    pub(super) type Claims<T: Config> = StorageMap<_, Blake2_128Concat, T::Hash, (T::AccountId, T::BlockNumber)>;
    ```

1. Save your changes.

## Implement callable functions

The proof-of-existence pallet exposes two callable functions to users:

- `create_claim()` allows a user to claim the existence of a file with a hash.

- `revoke_claim()` allows the owner of a claim to revoke the claim.

These functions use the `StorageMap` to implement the following logic:

- If a claim is already in storage, then it already has an owner and cannot be claimed again.
- If a claim does not in storage, then it is available to be claimed and written to storage.

To implement this logic in the proof-of-existence pallet:

1. Open the `pallets/template/src/lib.rs` file in a text editor.

1. Replace the `#[pallet::call]` line with the following code block:

    ```rust
    // Dispatchable functions allow users to interact with the pallet and invoke state changes.
    // These functions materialize as "extrinsics", which are often compared to transactions.
    // Dispatchable functions must be annotated with a weight and must return a DispatchResult.
    #[pallet::call]
    impl<T: Config> Pallet<T> {
      #[pallet::weight(0)]
      pub fn create_claim(origin: OriginFor<T>, claim: T::Hash) -> DispatchResult {
        // Check that the extrinsic was signed and get the signer.
        // This function will return an error if the extrinsic is not signed.
        let sender = ensure_signed(origin)?;

        // Verify that the specified claim has not already been stored.
        ensure!(!Claims::<T>::contains_key(&claim), Error::<T>::AlreadyClaimed);

        // Get the block number from the FRAME System pallet.
        let current_block = <frame_system::Pallet<T>>::block_number();

        // Store the claim with the sender and block number.
        Claims::<T>::insert(&claim, (&sender, current_block));

        // Emit an event that the claim was created.
        Self::deposit_event(Event::ClaimCreated { who: sender, claim });

        Ok(())
      }

      #[pallet::weight(0)]
      pub fn revoke_claim(origin: OriginFor<T>, claim: T::Hash) -> DispatchResult {
        // Check that the extrinsic was signed and get the signer.
        // This function will return an error if the extrinsic is not signed.
        let sender = ensure_signed(origin)?;

        // Get owner of the claim, if none return an error.
        let (owner, _) = Claims::<T>::get(&claim).ok_or(Error::<T>::NoSuchClaim)?;

        // Verify that sender of the current call is the claim owner.
        ensure!(sender == owner, Error::<T>::NotClaimOwner);

        // Remove claim from storage.
        Claims::<T>::remove(&claim);

        // Emit an event that the claim was erased.
        Self::deposit_event(Event::ClaimRevoked { who: sender, claim });
        Ok(())
      }
    }
    ```

1. Save your changes and close the file.

1. Check that your code compiles by running the following command:

    ```bash
    cargo check -p node-template-runtime
    ```

    You can refer to the node template [solution](https://github.com/substrate-developer-hub/substrate-node-template/blob/tutorials/solutions/proof-of-existence/pallets/template/src/lib.rs) if you get stuck.

## Build the runtime with your new pallet

After you've copied all of the parts of the proof-of-existence pallet into the `pallets/template/lib.rs`file, you are ready to compile and start the node.

To compile and start the updated Substrate node:

1. Open a terminal shell.

1. Change to the root directory for the node template.

1. Compile the node template by running the following command:

    ```bash
    cargo build --release
    ```

1. Start the node in development mode by running the following command:

    ```bash
    ./target/release/node-template --dev
    ```

    The `--dev` option starts the node using the predefined `development` chain specification.
    Using the `--dev` option ensures that you have a clean working state any time you stop and restart the node.

1. Verify the node produces blocks.

## Interact with your blockchain

Now that you have a new blockchain running with the custom proof-of-existence pallet, we can interact with the chain to make sure all the functionality works as expected!

To do this, we will use Polkadot JS Apps, which is a developer tool that can connect to and interact with any Substrate based blockchain.

By default, your blockchain should be running on `ws://127.0.0.1:9944`, so to connect to it we can use this link:

https://polkadot.js.org/apps/?rpc=ws%3A%2F%2F127.0.0.1%3A9944#/

If your Substrate blockchain is running and Polkadot JS Apps is connected, you should see your block number increase in the top left corner:

![Polkadot JS Explorer](/media/images/docs/tutorials/custom-pallet/poe-explorer.png)

### Submit a claim

To test the proof-of-existence pallet using the front-end:

1. Navigate to the ["Developer > Extrinsics"](https://polkadot.js.org/apps/?rpc=ws%3A%2F%2F127.0.0.1%3A9944#/extrinsics) tab.

    ![Extrinsics Tab](/media/images/docs/tutorials/custom-pallet/poe-extrinsics-tab.png)

1. Adjust the extrinsics page to select "ALICE" as the account, and "templateModule > createClaim" as the extrinsic.

    ![Create Claim](/media/images/docs/tutorials/custom-pallet/poe-create-claim.png)

1. Then you can toggle "hash a file", which will allow you to select a file to hash and claim on the blockchain.

    ![Hash File](/media/images/docs/tutorials/custom-pallet/poe-hash-file.png)

1. Click "Submit Transaction" in the bottom right corner, then on the pop up click "Sign and Submit".

    ![Submit Extrinsic](/media/images/docs/tutorials/custom-pallet/poe-submit.png)

1. If everything was successful, you should see a green extrinsic success notification!

    ![Extrinsic Success](/media/images/docs/tutorials/custom-pallet/poe-success.png)

### Read a claim

The final step of this tutorial is to check what claims have been stored on your blockchain.

1. Navigate to the ["Developer > Chain State"](https://polkadot.js.org/apps/?rpc=ws%3A%2F%2F127.0.0.1%3A9944#/chainstate) tab.

    ![Chain State](/media/images/docs/tutorials/custom-pallet/poe-chain-state.png)

1. Adjust the state query to "templateModule > claims".

1. Toggle off the "include option" on the hash input to leave the input empty.

    This will allow us to see all the claims, rather than just one at a time.

    ![Query All Claims](/media/images/docs/tutorials/custom-pallet/poe-claims.png)

1. Press the "+" button to execute the query.

    ![Query Results](/media/images/docs/tutorials/custom-pallet/poe-query.png)

    Now you can see that the claim is stored in the blockchain with the data about the owners address and the block number when the claim was made!

## Next steps

In this tutorial, you learned the basics of how to create a new custom pallet, including:

- How to add events, errors, storage, and callable functions to a custom pallet.

- How to integrate the custom pallet into the runtime.

- How to compile and start a node that includes your custom pallet.

- How you can use the Polkadot JS Apps developer tool to interact with your custom blockchain.

This tutorial covered the basics without diving too deeply into the code.
However, there's much more you can do as you work toward building your own fully-customized blockchain.
Custom pallets enable you to expose the features you want your blockchain to support.

To complete your understanding of the proof-of-existence chain try:

- Claiming the same file again with "ALICE" or even the "BOB" account.
  - You should get an error!
- Claiming other files with the "ALICE" and/or "BOB" accounts.
- Revoking the claims with the appropriate claim owner account.
- Looking at the final list of claims from reading storage.

To learn more about what's possible by creating custom pallets, explore the
FRAME documentation and the [how-to guides](/reference/how-to-guides).<|MERGE_RESOLUTION|>--- conflicted
+++ resolved
@@ -65,14 +65,8 @@
 ## Build a custom pallet
 
 The Substrate node template has a FRAME-based runtime.
-<<<<<<< HEAD
-As you learned in [Runtime development](/fundamentals/runtime-intro), FRAME is a library of code that allows you to build a Substrate runtime by composing modules called pallets.
-You can think of the pallets as specialized logical units that define what your blockchain can do.
-
-=======
 As you learned in [Runtime development](/fundamentals/runtime-development), FRAME is a library of code that allows you to build a Substrate runtime by composing modules called pallets.
 You can think of the pallets as specialized logical units that define what your blockchain can do.
->>>>>>> d563ef21
 Substrate provides you with a number of pre-built pallets for use in FRAME-based runtimes.
 
 ![Runtime composition](/media/images/docs/tutorials/custom-pallet/frame-runtime.png)
