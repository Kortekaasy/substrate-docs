--- conflicted
+++ resolved
@@ -366,7 +366,6 @@
           //   title: 'Making HTTP Requests',
           //   link: '/how-to-guides/v3/ocw/http-requests/',
           // },
-<<<<<<< HEAD
           // {
           //   title: 'Local Storage',
           //   link: '/how-to-guides/v3/ocw/local-storage/',
@@ -375,16 +374,6 @@
           //   title: 'Off-chain Indexing',
           //   link: '/how-to-guides/v3/ocw/indexing/',
           // }
-=======
-          {
-            title: 'Local Storage',
-            link: '/how-to-guides/v3/ocw/local-storage/',
-          },
-          {
-            title: 'Off-chain Indexing',
-            link: '/how-to-guides/v3/ocw/indexing/',
-          }
->>>>>>> 69fa40bd
         ]
       },
       // 5. Testing.
