--- conflicted
+++ resolved
@@ -263,7 +263,6 @@
           },
         ],
       },
-<<<<<<< HEAD
         {
           name: `${intl.formatMessage({ id: 'docs-menu-contribute' })}`,
           items: [
@@ -284,16 +283,6 @@
               link: '/v3/style-guide/templates',
             },
           ],
-=======
-      {
-        name: `${intl.formatMessage({ id: 'docs-menu-contribute' })}`,
-        items: [
-          {
-            title: `${intl.formatMessage({ id: 'docs-menu-stye-guide' })}`,
-            link: '/v3/style-guide',
-          },
-        ],
->>>>>>> 43be5189
       },
     ]
   },
