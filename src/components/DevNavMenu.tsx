const DevNavMenu = {
  global: () => {
    return [
      {
        section: `Docs`,
        url: '/v3/',
        external: false,
      },
      {
        section: 'Tutorials',
        url: '/tutorials/',
        external: false,
      },
      {
        section: 'How-to Guides',
        url: '/how-to-guides/',
        external: false,
      },
      {
        section: 'Rust Docs',
        url: '/rustdocs/',
        external: false,
      },
    ]
  },
  knowledgebase: () => {
    return [
      {
        name: 'Getting Started',
        items: [
          {
            title: 'Overview',
            link: '/v3/getting-started/overview/',
          },
          {
            title: 'Architecture',
            link: '/v3/getting-started/architecture/',
          },
          {
            title: 'Installation',
            link: '/v3/getting-started/installation/',
          },
          {
            title: 'Getting Started on Windows',
            link: '/v3/getting-started/windows-users/',
          },
          {
            title: 'Glossary',
            link: '/v3/getting-started/glossary/',
          },
        ],
      },
      {
        name: 'Key Concepts',
        items: [
          {
            title: 'Runtime',
            link: '/v3/concepts/runtime/',
          },
          {
            title: 'Extrinsics',
            link: '/v3/concepts/extrinsics/',
          },
          {
            title: 'Account Abstractions',
            link: '/v3/concepts/account-abstractions/',
          },
          {
            title: 'Transaction Pool',
            link: '/v3/concepts/tx-pool/',
          },
          {
            title: 'Session Keys',
            link: '/v3/concepts/session-keys/',
          },
          {
            title: 'Transaction Weight',
            link: '/v3/concepts/weight/',
          },
          {
            title: 'Execution',
            link: '/v3/concepts/execution/',
          },
          {
            title: 'Off-Chain Features',
            link: '/v3/concepts/off-chain-features/',
          },
        ],
      },
      {
        name: 'Runtime Development',
        items: [
          {
            title: 'FRAME',
            link: '/v3/runtime/frame/',
          },
          {
            title: 'Macros',
            link: '/v3/runtime/macros/',
          },
          {
            title: 'Metadata',
            link: '/v3/runtime/metadata/',
          },
          {
            title: 'Storage',
            link: '/v3/runtime/storage/',
          },
          {
            title: 'Origins',
            link: '/v3/runtime/origins/',
          },
          {
            title: 'Events and Errors',
            link: '/v3/runtime/events-and-errors/',
          },
          {
            title: 'Weights and Fees',
            link: '/v3/runtime/weights-and-fees/',
          },
          {
            title: 'Benchmarking',
            link: '/v3/runtime/benchmarking/',
          },
          {
            title: 'Debugging',
            link: '/v3/runtime/debugging/',
          },
          {
            title: 'Testing',
            link: '/v3/runtime/testing/',
          },
          {
            title: 'Randomness',
            link: '/v3/runtime/randomness/',
          },
          {
            title: 'Chain Specification',
            link: '/v3/runtime/chain-specs/',
          },
          {
            title: 'Upgrades',
            link: '/v3/runtime/upgrades/',
          },
          {
            title: 'Pallet Coupling',
            link: '/v3/runtime/pallet-coupling/',
          },
          {
            title: 'Custom RPCs',
            link: '/v3/runtime/custom-rpcs/',
          },
          {
            title: 'Smart Contract Toolkits',
            link: '/v3/runtime/smart-contracts/',
          },
        ],
      },
      {
        name: 'Integration',
        items: [
          {
            title: 'Polkadot-JS',
            link: '/v3/integration/polkadot-js/',
          },
          {
            title: 'Client Libraries',
            link: '/v3/integration/client-libraries/',
          },
          {
            title: 'Substrate Connect',
            link: '/v3/integration/substrate-connect/',
          },
        ],
      },
      {
        name: 'Tools',
        items: [
          {
            title: 'Explore Tools',
            link: '/v3/tools/',
          },
          {
            title: 'Subkey',
            link: '/v3/tools/subkey/',
          },
          {
            title: 'Memory Profiling',
            link: '/v3/tools/memory-profiling/',
          },
          {
            title: 'Try Runtime',
            link: '/v3/tools/try-runtime/',
          },
        ],
      },
      {
        name: 'Advanced',
        items: [
          {
            title: 'Account Info',
            link: '/v3/advanced/account-info/',
          },
          {
            title: 'SCALE Codec',
            link: '/v3/advanced/scale-codec/',
          },
          {
            title: 'Consensus',
            link: '/v3/advanced/consensus/',
          },
          {
            title: 'Block Import',
            link: '/v3/advanced/block-import/',
          },
          {
            title: 'Executor',
            link: '/v3/advanced/executor/',
          },
          {
            title: 'Cryptography',
            link: '/v3/advanced/cryptography/',
          },
          {
            title: 'Storage',
            link: '/v3/advanced/storage/',
          },
          {
            title: 'SS58 Address Format',
            link: '/v3/advanced/ss58/',
          },
          {
            title: 'Hash Collections',
            link: '/v3/advanced/hash-collections/',
          },
        ],
      },
      {
        name: 'Contribute',
        items: [
          {
            title: 'Style Guide',
            link: '/v3/contribute/style-guide/',
          },
          {
            title: 'Writing',
            link: '/v3/contribute/writing/',
          },
          {
            title: 'Bounties',
            link: '/v3/contribute/bounties/',
          },
          {
            title: 'Templates',
            link: '/v3/contribute/templates/',
          },
        ],
      },
    ]
  },
  htg: () => {
    return [
      // 1. Basics.
      {
        name: 'Basics',
        items: [
          {
            title: 'Pallet Integration',
            link: '/how-to-guides/v3/basics/pallet-integration/',
          },
          {
            title: 'Instantiable Pallets',
            link: '/how-to-guides/v3/basics/instantiable-pallets/',
          },
          {
            title: 'Configurable Constants',
            link: '/how-to-guides/v3/basics/configurable-constants/',
          },
          {
            title: 'Genesis Configuration',
            link: '/how-to-guides/v3/basics/genesis/',
          },
          {
            title: 'Custom Chain Specifications',
<<<<<<< HEAD
            link: '/how-to-guides/v3/basics/custom-chain-spec/',
=======
            link: '/how-to-guides/v3/basics/custom-chain-spec',
>>>>>>> 64e9a99e
          },
          {
            title: 'Helper Functions',
            link: '/how-to-guides/v3/basics/helper-functions/',
          },
          {
            title: 'Primitive Token Mint',
            link: '/how-to-guides/v3/basics/mint-token/',
          },
          {
            title: 'Calculating Transaction Weights',
            link: '/how-to-guides/v3/basics/weights/',
          },
        ],
      },
      // 2. Pallet Design.
      {
        name: 'Pallet Design',
        items: [
          {
            title: 'Integrate the Contracts Pallet',
            link: '/how-to-guides/v3/pallet-design/contracts-pallet/',
          },
          {
            title: 'Implement a Lockable Currency',
            link: '/how-to-guides/v3/pallet-design/lockable-currency/',
          },
          {
            title: 'Implementing Randomness',
            link: '/how-to-guides/v3/pallet-design/randomness/',
          },
          {
            title: 'Simple Crowdfund',
            link: '/how-to-guides/v3/pallet-design/crowdfund/',
          },
          {
            title: 'Storage Value Struct',
            link: '/how-to-guides/v3/pallet-design/storage-value/',
          },
          {
            title: 'Tightly Coupling a Pallet',
            link: '/how-to-guides/v3/pallet-design/tight-coupling/',
          },
          {
            title: 'Loosely Coupling a Pallet',
            link: '/how-to-guides/v3/pallet-design/loose-coupling/',
          },
        ],
      },
      // 3. Weights.
      {
        name: 'Weights',
        items: [
          {
            title: 'Calculating Fees',
            link: '/how-to-guides/v3/weights/calculate-fees/',
          },
          {
            title: 'Add Benchmarking to Your pallet',
            link: '/how-to-guides/v3/weights/add-benchmarking/',
          },
          {
            title: 'Use Custom Weights from Benchmarking',
            link: '/how-to-guides/v3/weights/use-benchmark-weights/',
          },
          {
            title: 'Create a Conditional Weighting Struct',
            link: '/how-to-guides/v3/weights/conditional-weighting-struct/',
          },
        ],
      },
      // 4. Off-chain Workers
      {
        name: 'Off-chain Workers',
        items: [
          {
            title: 'Making Transactions',
            link: '/how-to-guides/v3/ocw/transactions/',
          },
          {
            title: 'Making HTTP Requests',
            link: '/how-to-guides/v3/ocw/http-requests/',
          },
          {
            title: 'Local Storage',
            link: '/how-to-guides/v3/ocw/local-storage/',
          },
          {
            title: 'Off-chain Indexing',
            link: '/how-to-guides/v3/ocw/indexing/',
          }
        ]
      },
      // 5. Testing.
      {
        name: 'Testing',
        items: [
          {
            title: 'Setting up Tests for Your Pallet',
            link: '/how-to-guides/v3/testing/basics/',
          },
          {
            title: 'Testing a Transfer Function',
            link: '/how-to-guides/v3/testing/transfer-function/',
          },
        ],
      },
      // 6. Storage Migrations.
      {
        name: 'Storage Migrations',
        items: [
          {
            title: 'Basic Storage Migration',
            link: '/how-to-guides/v3/storage-migrations/basics/',
          },
          {
            title: 'Trigger a Storage Migration',
            link: '/how-to-guides/v3/storage-migrations/trigger-with-apps/',
          },
          {
            title: 'Migration Tests',
            link: '/how-to-guides/v3/storage-migrations/tests/',
          },
        ],
      },
      // 7. Consensus.
      {
        name: 'Consensus',
        items: [
          {
            title: 'Add PoW Consensus',
            link: '/how-to-guides/v3/consensus/pow/',
          },
          {
            title: 'Create a PoS-PoW Hybrid Node',
            link: '/how-to-guides/v3/consensus/hybrid-pos-pow/',
          },
        ],
      },
      // 8. Parachains.
      {
        name: 'Parachains',
        items: [
          {
            title: 'Solochain Logic Conversion',
            link: '/how-to-guides/v3/parachains/convert',
          },
          {
            title: 'Connect to a Relay Chain',
            link: '/how-to-guides/v3/parachains/connect/',
          },
          {
            title: 'Collator Selection',
            link: '/how-to-guides/v3/parachains/start-collator-node/',
          },
          {
            title: 'Pre-Launch Requirements',
            link: '/how-to-guides/v3/parachains/pre-launch/',
          },
          {
            title: 'Runtime Upgrades',
            link: '/how-to-guides/v3/parachains/runtime-upgrades/',
          },
        ],
      },
      // 9. Tools
      {
        name: 'Tools',
        items: [
          {
            title: 'Integrate Try Runtime',
            link: '/how-to-guides/v3/tools/try-runtime/',
          },
          {
            title: 'Create a txwrapper for a chain',
            link: '/how-to-guides/v3/tools/txwrapper/',
          },
          {
            title: 'Track parachain auction winners using Sidecar',
            link: '/how-to-guides/v3/tools/sidecar/',
          },
          {
            title: 'Verify Runtime Wasm Binaries with Subwasm',
            link: '/how-to-guides/v3/tools/subwasm',
          },
        ],
      },
    ]
  },
}

const DevNavMenuTuts = new Map()

DevNavMenuTuts.set('firstChain', [
  {
    name: `Create Your First Substrate Chain`,
    items: [
      {
        title: `Introduction`,
        link: '/tutorials/v3/create-your-first-substrate-chain/',
      },
      {
        title: `Background`,
        link: '#what-is-a-blockchain-node',
      },
      {
        title: `Set-up Your Computer`,
        link: '#install-rust-and-the-rust-toolchain',
      },
      {
        title: `Using the Substrate Node Template`,
        link: '#prepare-a-substrate-node-using-the-node-template',
      },
      {
        title: `Interacting with Your Node`,
        link: '#start-the-front-end-template',
      },
    ],
  },
])

DevNavMenuTuts.set('poe', [
  {
    name: `Build a Proof of Existence Blockchain`,
    items: [],
  },
])

DevNavMenuTuts.set('permissionedNetwork', [
  {
    name: `Start a Permissioned Network`,
    items: [
      {
        title: `Introduction`,
        link: '/tutorials/v3/permissioned-network/',
      },
      {
        title: `Add the node-authorization pallet`,
        link: '#add-node-authorization-pallet',
      },
      {
        title: `Launch your permissioned network`,
        link: '#launch-our-permissioned-network',
      },
    ],
  },
])

DevNavMenuTuts.set('forklessUpgrades', [
  {
    name: `Initiate a Forkless Runtime Upgrade`,
    items: [
      {
        title: `Introduction`,
        link: '/tutorials/v3/forkless-upgrades/',
      },
      {
        title: `Sudo Upgrade`,
        link: '#sudo-upgrade',
      },
      {
        title: `Schedule an Upgrade`,
        link: '#schedule-an-upgrade',
      },
    ],
  },
])

DevNavMenuTuts.set('privateNetwork', [
  {
    name: `Start a Private Network`,
    items: [
      {
        title: `Introduction`,
        link: '/tutorials/v3/private-network/',
      },
      {
        title: `Alice and Bob Start Blockchain`,
        link: '#alice-and-bob-start-a-blockchain',
      },
      {
        title: `Generate Your Own Keys`,
        link: '#generate-your-own-keys',
      },
      {
        title: `Create a Custom Chain Spec`,
        link: '#create-a-custom-chain-spec',
      },
      {
        title: `Launch Your Private Network`,
        link: '#launch-your-private-network',
      },
    ],
  },
])

DevNavMenuTuts.set('nodeMetrics', [
  {
    name: `Visualizing Node Metrics`,
    items: [
      {
        title: `Introduction`,
        link: '/tutorials/v3/node-metrics/',
      },
      {
        title: `Install Prometheus and Grafana`,
        link: '#install-prometheus-and-grafana',
      },
      {
        title: `Start a Substrate Template Node`,
        link: '#start-a-substrate-template-node',
      },
      {
        title: `Visualizing Prometheus Metrics with Grafana`,
        link: '#visualizing-prometheus-metrics-with-grafana',
      },
    ],
  },
])

DevNavMenuTuts.set('addPallet', [
  {
    name: `Add the Nicks Pallet to your Runtime`,
    items: [
      {
        title: `Introduction`,
        link: '/tutorials/v3/add-a-pallet/',
      },
      {
        title: `Import the Nicks Pallet`,
        link: '#import-the-nicks-pallet',
      },
      {
        title: `Configure the Nicks Pallet`,
        link: '#configure-the-nicks-pallet',
      },
      {
        title: `Interact with the Nicks Pallet`,
        link: '#interact-with-the-nicks-pallet',
      },
      {
        title: `Publish Your Own Pallet`,
        link: '#publish-your-own-pallet',
      },
    ],
  },
])

DevNavMenuTuts.set('inkWorkshop', [
  {
    name: `ink! Contracts Workshop`,
    items: [
      {
        title: `Getting Started`,
        link: '/tutorials/v3/ink-workshop/pt1/',
      },
      {
        title: `Develop a Smart Contract`,
        link: '/tutorials/v3/ink-workshop/pt2/',
      },
      {
        title: `Build an ERC20 Token Contract`,
        link: '/tutorials/v3/ink-workshop/pt3/',
      },
    ],
  },
])

DevNavMenuTuts.set('cumulusTutorial', [
  {
    name: `Cumulus Tutorial`,
    items: [
      {
        title: `Start a Local Relay Chain`,
        link: '/tutorials/v3/cumulus/start-relay/',
      },
      {
        title: `Connect a Local Parachain`,
        link: '/tutorials/v3/cumulus/connect-parachain/',
      },
      // {
      //   title: `Launch a Local Parachain Testnet`,
      //   link: '/tutorials/v3/cumulus/polkadot-launch/',
      // },
      {
        title: `Connect to a Live Relay Chain`,
        link: '/tutorials/v3/cumulus/rococo',
      },
    ],
  },
])

DevNavMenuTuts.set('frontierWorkshop', [
  {
    name: `Frontier Workshop`,
    items: [
      {
        title: `Getting Started`,
        link: '/tutorials/v3/frontier/',
      },
      {
        title: `Frontier Template`,
        link: '#frontier-template',
      },
      {
        title: `Architecture`,
        link: '#architecture',
      },
      {
        title: `ERC20 Contract Deployment`,
        link: '#erc20-contract-deployment',
      },
    ],
  },
])

DevNavMenuTuts.set('kittiesWorkshop', [
  {
    name: `Build the Substrate Kitties Chain`,
    items: [
      {
        title: 'Substrate Kitties Part I',
        link: '/tutorials/v3/kitties/pt1/',
      },
      {
        title: 'Tutorial Objectives',
        link: '/tutorials/v3/kitties/pt1/#tutorial-objectives',
      },
      {
        title: 'Basic Set-up',
        link: '/tutorials/v3/kitties/pt1/#basic-set-up',
      },
      {
        title: `Uniqueness, Custom Types, and Storage Maps`,
        link: '/tutorials/v3/kitties/pt1/#uniqueness-custom-types-and-storage-maps',
      },
      {
        title: `Dispatchables, Events, and Errors`,
        link: '/tutorials/v3/kitties/pt1/#dispatchables-events-and-errors',
      },
      {
        title: `Interacting with Your Kitties`,
        link: '/tutorials/v3/kitties/pt1/#interacting-with-your-kitties',
      },
    ],
  },
  {
    name: `Create a Front-end for the Kitties Chain`,
    items: [
      {
        title: `Substrate Kitties Part II`,
        link: '/tutorials/v3/kitties/pt2/',
      },
      {
        title: `Getting Started`,
        link: '/tutorials/v3/kitties/pt2/#getting-started',
      },
      {
        title: `Creating Custom Components`,
        link: '/tutorials/v3/kitties/pt2/#creating-custom-components',
      },
    ],
  },
])

export { DevNavMenu, DevNavMenuTuts }<|MERGE_RESOLUTION|>--- conflicted
+++ resolved
@@ -282,11 +282,7 @@
           },
           {
             title: 'Custom Chain Specifications',
-<<<<<<< HEAD
             link: '/how-to-guides/v3/basics/custom-chain-spec/',
-=======
-            link: '/how-to-guides/v3/basics/custom-chain-spec',
->>>>>>> 64e9a99e
           },
           {
             title: 'Helper Functions',
@@ -377,8 +373,8 @@
           {
             title: 'Off-chain Indexing',
             link: '/how-to-guides/v3/ocw/indexing/',
-          }
-        ]
+          },
+        ],
       },
       // 5. Testing.
       {
