import React from 'react'
import Icon from '../Icon'
import { SecondaryButton } from '../Buttons'

interface FeedbackWidgetProps {
  title: string
  section: string
  slug: string
}
<<<<<<< HEAD
export function FeedbackWidget({ title, section }: FeedbackWidgetProps) {
=======

export function FeedbackWidget({ title, slug, section }: FeedbackWidgetProps) {
>>>>>>> 2cca1297
  const githubLink =
    'https://github.com/substrate-developer-hub/substrate-docs/issues/new?'
  const githubTitle = `Feedback Submission - ${section} - ${title} - ${slug}`
  const currentSection = () => {
    if (section === 'how to guides') {
      return 'Guide'
    }
    if (section === 'tutorials') {
      return 'Tutorial'
    }
    return 'Page'
  }
  return (
    <div>
      <div className="flex items-center pt-10 mb-4">
        <Icon
          name="feedbackIcon"
          className="mr-2 fill-current text-subtrateDark dark:text-substrateWhite"
        />
        <span className="text-xl font-semibold">
          Was This {currentSection()} Helpful?
        </span>
      </div>

      <SecondaryButton
        external
        link={`${githubLink}title=${githubTitle}&template=feedback-template.yaml&labels=feedback`}
      >
        Help us improve
      </SecondaryButton>
    </div>
  )
}<|MERGE_RESOLUTION|>--- conflicted
+++ resolved
@@ -7,12 +7,8 @@
   section: string
   slug: string
 }
-<<<<<<< HEAD
-export function FeedbackWidget({ title, section }: FeedbackWidgetProps) {
-=======
 
 export function FeedbackWidget({ title, slug, section }: FeedbackWidgetProps) {
->>>>>>> 2cca1297
   const githubLink =
     'https://github.com/substrate-developer-hub/substrate-docs/issues/new?'
   const githubTitle = `Feedback Submission - ${section} - ${title} - ${slug}`
