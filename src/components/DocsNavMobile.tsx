--- conflicted
+++ resolved
@@ -1,9 +1,6 @@
 import React, { useState, useEffect } from 'react'
 import cx from 'classnames'
-<<<<<<< HEAD
-// import { LocalizedLink } from 'gatsby-theme-i18n'
-=======
->>>>>>> c3d0d8e2
+
 import { useIntl } from 'react-intl'
 import SlideDownNav from './SlideDownNav'
 import Icon from './Icon'
