import React, { Fragment } from 'react'
import MainNav from './MainNav'
import Link from './Link'
import Icon from './Icon'
import { useSiteMetadata } from './Hooks/use-site-metadata'

export default function Footer() {
  const { siteMetadata } = useSiteMetadata()
  const navItems = MainNav.global()

  return (
    <footer className="w-full px-4 xl:px-12 bg-substrateDark text-white font-body">
      <div className="lg:flex lg:flex-row-reverse lg:justify-between lg:pt-12 lg:pb-3 border-b-2 border-gray-600">
        <div className="w-52 lg:h-7 relative py-12 lg:p-0 transform transition-all duration-300 ease-in-out hover:opacity-50">
          <Link to={siteMetadata.substrateIO}>
            <svg
              className={`fill-current text-white`}
              data-name="Layer 1"
              xmlns="http://www.w3.org/2000/svg"
              viewBox="0 0 419.75 58.11"
            >
              <path d="M28.33,16.42A16.57,16.57,0,0,1,34.06,26.5H22.54a6.44,6.44,0,0,0-2.27-3.86,6.93,6.93,0,0,0-4.43-1.4,4.85,4.85,0,0,0-3.17.9,3.14,3.14,0,0,0-1.08,2.56,3,3,0,0,0,2,2.8,31.55,31.55,0,0,0,6.23,1.88,62.91,62.91,0,0,1,7.56,2.19,12.52,12.52,0,0,1,5.11,3.64A10,10,0,0,1,34.63,42a10.38,10.38,0,0,1-1.87,6.12,12.4,12.4,0,0,1-5.4,4.17A21.07,21.07,0,0,1,19,53.78q-8.15,0-13-3.6A15.17,15.17,0,0,1,0,39.89H11.88a5.31,5.31,0,0,0,2.2,4A8.26,8.26,0,0,0,19,45.22a4.59,4.59,0,0,0,3.17-1,3.26,3.26,0,0,0,1.08-2.55,3.08,3.08,0,0,0-2-3,36.19,36.19,0,0,0-6.45-1.91,51.23,51.23,0,0,1-7.34-2,12.12,12.12,0,0,1-5-3.5A9.71,9.71,0,0,1,.43,24.7,10.75,10.75,0,0,1,4.54,16q4.09-3.34,11.59-3.35T28.33,16.42Z" />
              <path d="M82.37,13.1V53.28H70V46a13.32,13.32,0,0,1-5.15,5.61,14.88,14.88,0,0,1-7.95,2.09q-6.91,0-11-4.61T41.83,36.43V13.1H54.07V34.92a8.93,8.93,0,0,0,2.13,6.37,7.46,7.46,0,0,0,5.72,2.27,7.55,7.55,0,0,0,5.9-2.38C69.26,39.6,70,37.34,70,34.42V13.1Z" />
              <path d="M126.39,15.08a17.15,17.15,0,0,1,6.2,7.13,24.82,24.82,0,0,1,2.26,11,24.87,24.87,0,0,1-2.26,11,17.05,17.05,0,0,1-6.2,7.16,16.22,16.22,0,0,1-8.89,2.48,14.57,14.57,0,0,1-7.92-2.08A12.16,12.16,0,0,1,104.76,46v7.27H92.45V0h12.31V20.38a12.11,12.11,0,0,1,4.82-5.69,14.57,14.57,0,0,1,7.92-2.09A16.3,16.3,0,0,1,126.39,15.08ZM107.17,26a10,10,0,0,0-2.48,7.16,10,10,0,0,0,2.48,7.13,9,9,0,0,0,12.74.07,10.16,10.16,0,0,0,2.42-7.2,10.16,10.16,0,0,0-2.42-7.2,8.27,8.27,0,0,0-6.37-2.59A8.39,8.39,0,0,0,107.17,26Z" />
              <path d="M168.51,16.42a16.57,16.57,0,0,1,5.73,10.08H162.72a6.39,6.39,0,0,0-2.27-3.86,6.93,6.93,0,0,0-4.43-1.4,4.85,4.85,0,0,0-3.17.9,3.14,3.14,0,0,0-1.08,2.56,3,3,0,0,0,2,2.8A31.55,31.55,0,0,0,160,29.38a62.91,62.91,0,0,1,7.56,2.19,12.52,12.52,0,0,1,5.11,3.64A10,10,0,0,1,174.81,42a10.38,10.38,0,0,1-1.87,6.12,12.4,12.4,0,0,1-5.4,4.17,21,21,0,0,1-8.35,1.51q-8.13,0-13-3.6a15.17,15.17,0,0,1-6-10.29h11.88a5.34,5.34,0,0,0,2.2,4,8.26,8.26,0,0,0,4.93,1.37,4.59,4.59,0,0,0,3.17-1,3.26,3.26,0,0,0,1.08-2.55,3.08,3.08,0,0,0-2-3A36.19,36.19,0,0,0,155,36.79a51.23,51.23,0,0,1-7.34-2,12.12,12.12,0,0,1-5-3.5,9.71,9.71,0,0,1-2.09-6.58A10.75,10.75,0,0,1,144.72,16q4.09-3.34,11.59-3.35T168.51,16.42Z" />
              <path d="M205.41,42.7V53.28h-5.54c-4.7,0-8.37-1.16-11-3.49S185,43.61,185,38.23V23.47h-5.39V13.1H185V3.24h12.32V13.1h8.06V23.47h-8.06v15a4.5,4.5,0,0,0,1,3.31,4.67,4.67,0,0,0,3.28.94Z" />
              <path d="M232.88,14.83a15.14,15.14,0,0,1,7.88-2.16V25.85h-3.52c-3.27,0-5.8.69-7.6,2.09s-2.7,3.74-2.7,7.05V53.28H214.63V13.1h12.31v7.56A17.61,17.61,0,0,1,232.88,14.83Z" />
              <path d="M269.28,14.69a12.55,12.55,0,0,1,4.89,5.69V13.1h12.24V53.28H274.17V46a12.6,12.6,0,0,1-4.89,5.69,14.57,14.57,0,0,1-7.92,2.08,16.25,16.25,0,0,1-8.9-2.48,17,17,0,0,1-6.19-7.16,24.87,24.87,0,0,1-2.27-11,24.82,24.82,0,0,1,2.27-11,17.13,17.13,0,0,1,6.19-7.13,16.34,16.34,0,0,1,8.9-2.48A14.57,14.57,0,0,1,269.28,14.69ZM258.94,26a10.2,10.2,0,0,0-2.41,7.2,10.2,10.2,0,0,0,2.41,7.2,9.05,9.05,0,0,0,12.75-.07,10.06,10.06,0,0,0,2.48-7.13A10,10,0,0,0,271.69,26a8.39,8.39,0,0,0-6.37-2.63A8.31,8.31,0,0,0,258.94,26Z" />
              <path d="M318.81,42.7V53.28h-5.54q-7.06,0-11-3.49t-3.93-11.56V23.47H293V13.1h5.4V3.24h12.32V13.1h8.06V23.47h-8.06v15a4.5,4.5,0,0,0,1,3.31,4.66,4.66,0,0,0,3.27.94Z" />
              <path d="M364.24,35.42H336.38q.21,4.55,2.3,6.52a7.43,7.43,0,0,0,5.33,2,7.32,7.32,0,0,0,4.54-1.37A6.36,6.36,0,0,0,350.92,39h13a17,17,0,0,1-3.45,7.6,18.54,18.54,0,0,1-6.77,5.26,23.17,23.17,0,0,1-19.62-.58A17.69,17.69,0,0,1,327,44.14a22.22,22.22,0,0,1-2.6-11,22.5,22.5,0,0,1,2.56-11,17.56,17.56,0,0,1,7.16-7.13,23.66,23.66,0,0,1,21,0,17.33,17.33,0,0,1,7,6.87,20.56,20.56,0,0,1,2.48,10.19A17,17,0,0,1,364.24,35.42ZM350,24.3a7.8,7.8,0,0,0-5.43-2,8,8,0,0,0-5.62,2,8.41,8.41,0,0,0-2.52,5.9h15.7C352.19,27.6,351.49,25.62,350,24.3Z" />
              <path className="fill-current text-substrateGreen" d="M419.75,46.09v12H375.19v-12Z" />
            </svg>
          </Link>
        </div>
        <nav className="p-0 m-0 hidden xs:block lg:w-full lg:max-w-screen md:h-auto">
          <ul className="h-[640px] sm:h-auto m-0 p-0 list-none flex flex-wrap flex-col flex-start">
            {navItems.map((section, index) => {
              return (
                <li
                  className="m-0 pb-4 w-1/2 sm:w-full sm:flex sm:items-start text-base sm:text-lg"
                  key={index}
                >
                  <span className="block mb-4 font-semibold text-substrateGreen sm:w-28 leading-relaxed">
                    {section.name}
                  </span>
                  <ul className="m-0 p-0 list-none ml-0 sm:ml-7 sm:flex sm:flex-wrap sm:w-full text-sm sm:text-base sm:mt-0.5">
                    {section.subMenu.map((item, index) => {
                      const itemStyles = 'p-0 m-0 underline-anchor pb-4 sm:mr-6 leading-relaxed'
                      if (item.items) {
                        return (
                          <Fragment key={index}>
                            {item.items.map((each, index) => {
                              return (
                                <div className={itemStyles} key={index}>
                                  <Link to={each.link}>{each.linkTitle}</Link>
                                </div>
                              )
                            })}
                          </Fragment>
                        )
                      }
                      return (
                        <div className={itemStyles} key={index}>
                          <Link to={item.link}>{item.linkTitle}</Link>
                        </div>
                      )
                    })}
                  </ul>
                </li>
              )
            })}
          </ul>
        </nav>
      </div>
      <div className="h-auto pb-6 md:flex md:flex-row-reverse md:justify-between md:items-center">
        <div className="flex items-center py-4">
          <a
            className="mr-11 md:mr-0 md:ml-9 transform transition-all duration-300 ease-in-out hover:opacity-50"
            href={siteMetadata.element}
            target="_blank"
            rel="noreferrer"
          >
            <Icon
              name="elementWhite"
              className="fill-current text-substrateWhite"
            />
          </a>
          <a
            className="mr-11 md:mr-0 md:ml-9 transform transition-all duration-300 ease-in-out hover:opacity-50"
            href={siteMetadata.stackOverflow}
            target="_blank"
            rel="noreferrer"
          >
            <Icon
              name="stackOverflowWhite"
              className="fill-current text-substrateWhite"
            />
          </a>
          <a
            className="mr-11 md:mr-0 md:ml-9 transform transition-all duration-300 ease-in-out hover:opacity-50"
            href={siteMetadata.github}
            target="_blank"
            rel="noreferrer"
          >
            <Icon
              name="github"
              className="h-6 w-6 fill-current text-substrateWhite"
            />
          </a>
          <a
            className="mr-11 md:mr-0 md:ml-9 transform transition-all duration-300 ease-in-out hover:opacity-50"
            href={siteMetadata.twitter}
            target="_blank"
            rel="noreferrer"
          >
            <Icon
              name="twitter"
              className="h-6 w-6 fill-current text-substrateWhite"
            />
          </a>
        </div>
        <div className="underline-anchor inline-flex flex-col md:flex-row py-6 text-[#DFE3EA] text-xs font-light">
          <div className="mb-4 md:mb-0 md:pr-8 inline-block">
            © {new Date().getFullYear()} Parity Technologies{` `}All Rights Reserved{` `}
          </div>
          <div className="mb-4 md:mb-0 md:mr-8 inline-block">
<<<<<<< HEAD
            <a className="block" href={site.siteMetadata.privacy} target="_blank" rel="noreferrer">
=======
            <a
              className="block"
              href={siteMetadata.privacy}
              target="_blank"
              rel="noreferrer"
            >
>>>>>>> c8a1ba51
              Privacy Policy
            </a>
          </div>

          <div className="mb-4 md:mb-0 md:mr-8 inline-block">
<<<<<<< HEAD
            <a className="block" href={site.siteMetadata.terms} target="_blank" rel="noreferrer">
=======
            <a
              className="block"
              href={siteMetadata.terms}
              target="_blank"
              rel="noreferrer"
            >
>>>>>>> c8a1ba51
              Terms of Services
            </a>
          </div>
        </div>
      </div>
    </footer>
  )
}<|MERGE_RESOLUTION|>--- conflicted
+++ resolved
@@ -124,31 +124,23 @@
             © {new Date().getFullYear()} Parity Technologies{` `}All Rights Reserved{` `}
           </div>
           <div className="mb-4 md:mb-0 md:mr-8 inline-block">
-<<<<<<< HEAD
-            <a className="block" href={site.siteMetadata.privacy} target="_blank" rel="noreferrer">
-=======
             <a
               className="block"
               href={siteMetadata.privacy}
               target="_blank"
               rel="noreferrer"
             >
->>>>>>> c8a1ba51
               Privacy Policy
             </a>
           </div>
 
           <div className="mb-4 md:mb-0 md:mr-8 inline-block">
-<<<<<<< HEAD
-            <a className="block" href={site.siteMetadata.terms} target="_blank" rel="noreferrer">
-=======
             <a
               className="block"
               href={siteMetadata.terms}
               target="_blank"
               rel="noreferrer"
             >
->>>>>>> c8a1ba51
               Terms of Services
             </a>
           </div>
