import React, { useState, useEffect } from 'react'
import MobileMenu from './MobileMenus/MobileMenu'
import DocsButton from './DocsButton'
import logoBlack from '../images/substrate-logo-light.svg'
import logoWhite from '../images/substrate-logo-dark.svg'
import { LocalizedLink, useLocalization } from 'gatsby-theme-i18n'
import { useIntl } from 'react-intl'
import LanguageSwitcher from './LanguageSwitcher'
import SubMenu from './SubMenu'
import ThemeToggle from './ThemeToggle'

export default function Header() {
  const intl = useIntl()
  const { locale, config } = useLocalization()
  const [isMobileNavOpen, setIsMobileNavOpen] = useState(false)
  const toggleMenu = () => setIsMobileNavOpen(!isMobileNavOpen)
  const navItems = [
    {
      name: `${intl.formatMessage({ id: 'nav-technology' })}`,
      subMenu: [
        {
          linkTitle: `${intl.formatMessage({ id: 'nav-overview' })}`,
          link: `#`,
          external: true,
        },
        {
          linkTitle: `${intl.formatMessage({ id: 'nav-modular' })}`,
          link: `#`,
          external: true,
        },
        {
          linkTitle: `${intl.formatMessage({ id: 'nav-scalable' })}`,
          link: `#`,
          external: true,
        },
        {
          linkTitle: `${intl.formatMessage({ id: 'nav-interoperable' })}`,
          link: `#`,
          external: true,
        },
        {
          linkTitle: `${intl.formatMessage({ id: 'nav-flexible' })}`,
          link: `#`,
          external: true,
        },
        {
          linkTitle: `${intl.formatMessage({ id: 'nav-sovereign' })}`,
          link: `#`,
          external: true,
        },
        {
          linkTitle: `${intl.formatMessage({ id: 'nav-secure' })}`,
          link: `#`,
          external: true,
        },
      ],
    },
    {
      name: `${intl.formatMessage({ id: 'nav-developers' })}`,
      subMenu: [
        {
          linkTitle: `${intl.formatMessage({ id: 'nav-overview' })}`,
          link: `#`,
          external: false,
        },
        {
          linkTitle: `${intl.formatMessage({ id: 'nav-docs' })}`,
<<<<<<< HEAD
          link: `/v3/docs/getting-started/overview`,
=======
          link: `/v3/docs/`,
          external: false,
>>>>>>> 89fd0b74
        },
        {
          linkTitle: `${intl.formatMessage({ id: 'nav-how-to-guides' })}`,
          link: `/how-to-guides/`,
          external: false,
        },
        {
          linkTitle: `${intl.formatMessage({ id: 'nav-tutorials' })}`,
          link: `/tutorials/`,
          external: false,
        },
        {
          linkTitle: `${intl.formatMessage({ id: 'nav-rust-docs' })}`,
          link: `https://substrate.dev/rustdocs/v3.0.0-monthly-2021-07/sc_service/index.html`,
          external: true,
        },
        {
          linkTitle: `${intl.formatMessage({ id: 'nav-marketplace' })}`,
          link: `https://substrate-market-staging.netlify.app/`,
          external: true,
        },
        {
          linkTitle: `${intl.formatMessage({ id: 'nav-playground' })}`,
          link: `/playground/`,
          external: false,
        },
        {
          linkTitle: `${intl.formatMessage({ id: 'nav-light-clients' })}`,
          link: `/light-clients`,
          external: false,
        },
      ],
    },
    {
      name: `${intl.formatMessage({ id: 'nav-vision' })}`,
      subMenu: [
        {
          linkTitle: `${intl.formatMessage({ id: 'nav-overview' })}`,
          link: `#`,
          external: true,
        },
        {
          linkTitle: `${intl.formatMessage({
            id: 'nav-web3',
          })} & ${intl.formatMessage({
            id: 'nav-substrate',
          })}`,
          link: `#`,
          external: true,
        },
        {
          linkTitle: `${intl.formatMessage({
            id: 'nav-substrate',
          })} & ${intl.formatMessage({
            id: 'nav-polkadot',
          })}`,
          link: `#`,
          external: true,
        },
        {
          linkTitle: `${intl.formatMessage({
            id: 'nav-substrate',
          })} & ${intl.formatMessage({
            id: 'nav-ethereum',
          })}`,
          link: `#`,
          external: true,
        },
      ],
    },
    {
      name: `${intl.formatMessage({ id: 'nav-ecosystem' })}`,
      subMenu: [
        {
          linkTitle: `${intl.formatMessage({ id: 'nav-overview' })}`,
          link: `#`,
          external: true,
        },
        {
          linkTitle: `${intl.formatMessage({ id: 'nav-builders' })}`,
          link: `#`,
          external: true,
        },
        {
          linkTitle: `${intl.formatMessage({ id: 'nav-opportunities' })}`,
          link: `#`,
          external: true,
        },
        {
          linkTitle: `${intl.formatMessage({ id: 'nav-resources' })}`,
          link: `#`,
          external: true,
        },
        {
          linkTitle: `${intl.formatMessage({ id: 'nav-connect' })}`,
          link: `#`,
          external: true,
        },
      ],
    },
  ]
  const techMenu = navItems[0]
  const devMenu = navItems[1]
  const visionMenu = navItems[2]
  const ecoMenu = navItems[3]
  useEffect(() => {
    isMobileNavOpen
      ? (document.body.style.overflow = `hidden`)
      : (document.body.style.overflow = `unset`)
  }, [isMobileNavOpen])

  const [theme, setTheme] = useState<string>('')
  useEffect(() => {
    if (
      localStorage.theme === 'dark' ||
      (!('theme' in localStorage) &&
        window.matchMedia('(prefers-color-scheme: dark)').matches)
    ) {
      document.documentElement.classList.add('dark')
      localStorage.theme = 'dark'
      setTheme('dark')
    } else {
      document.documentElement.classList.remove('dark')
      setTheme('light')
    }
  }, [])
  return (
    <header className="sticky top-0 z-10 border-b bg-white dark:bg-black border-gray-200 dark:border-gray-700">
      <div className="container xl:px-12">
        <div className="h-24 flex items-center justify-between">
          <div className="w-40 relative">
            <LocalizedLink to="/">
              {theme === 'light' ? (
                <img src={logoBlack} alt="Substrate Logo" />
              ) : (
                <img src={logoWhite} alt="Substrate Logo" />
              )}
            </LocalizedLink>
            <ThemeToggle theme={theme} setTheme={setTheme} />
          </div>
          {/* ------------------ */}
          {/* Mobile Navigation */}
          {/* ------------------ */}
          <div className="lg:hidden" onClick={() => toggleMenu()}>
            <svg
              className="fill-current text-black dark:text-white"
              xmlns="http://www.w3.org/2000/svg"
              width="24"
              height="16"
              viewBox="0 0 24 16"
            >
              <path d="M0 14.6667C0 15.403 0.596954 16 1.33333 16H22.6667C23.403 16 24 15.403 24 14.6667C24 13.9303 23.403 13.3333 22.6667 13.3333H1.33333C0.596954 13.3333 0 13.9303 0 14.6667ZM0 8C0 8.73638 0.596954 9.33333 1.33333 9.33333H22.6667C23.403 9.33333 24 8.73638 24 8C24 7.26362 23.403 6.66667 22.6667 6.66667H1.33333C0.596954 6.66667 0 7.26362 0 8ZM1.33333 0C0.596954 0 0 0.596954 0 1.33333C0 2.06971 0.596954 2.66667 1.33333 2.66667H22.6667C23.403 2.66667 24 2.06971 24 1.33333C24 0.596954 23.403 0 22.6667 0H1.33333Z" />
            </svg>
          </div>
          {isMobileNavOpen && (
            <MobileMenu
              theme={theme}
              toggleMenu={toggleMenu}
              navItems={navItems}
              currentLang={locale}
              langConfig={config}
            />
          )}
          {/* ------------------ */}
          {/* Desktop Navigation */}
          {/* ------------------ */}
          <nav className="hidden lg:flex lg:items-center  w-full">
            <div className="w-2/3 flex justify-evenly">
              <SubMenu menuData={techMenu} width={`w-40`} />
              <SubMenu menuData={devMenu} width={`w-44`} />
              <SubMenu menuData={visionMenu} width={`w-60`} />
              <SubMenu menuData={ecoMenu} width={`w-40`} />
            </div>
            <div className=" w-1/2 flex items-center justify-end">
              <div className="flex items-center border-b-2 border-gray-300">
                <input
                  className=" text-normal dark:bg-black focus:outline-none"
                  type="search"
                  name="search"
                  placeholder="Search Docs"
                />
                <button type="submit" className="">
                  <svg
                    className="text-gray-600 h-4 w-4 fill-current"
                    xmlns="http://www.w3.org/2000/svg"
                    version="1.1"
                    id="Capa_1"
                    x="0px"
                    y="0px"
                    viewBox="0 0 56.966 56.966"
                    width="512px"
                    height="512px"
                  >
                    <path d="M55.146,51.887L41.588,37.786c3.486-4.144,5.396-9.358,5.396-14.786c0-12.682-10.318-23-23-23s-23,10.318-23,23  s10.318,23,23,23c4.761,0,9.298-1.436,13.177-4.162l13.661,14.208c0.571,0.593,1.339,0.92,2.162,0.92  c0.779,0,1.518-0.297,2.079-0.837C56.255,54.982,56.293,53.08,55.146,51.887z M23.984,6c9.374,0,17,7.626,17,17s-7.626,17-17,17  s-17-7.626-17-17S14.61,6,23.984,6z" />
                  </svg>
                </button>
              </div>
              <div className="pl-8">
                <DocsButton />
              </div>
              <LanguageSwitcher currentLang={locale} langConfig={config} />
            </div>
          </nav>
        </div>
      </div>
    </header>
  )
}<|MERGE_RESOLUTION|>--- conflicted
+++ resolved
@@ -65,26 +65,22 @@
         },
         {
           linkTitle: `${intl.formatMessage({ id: 'nav-docs' })}`,
-<<<<<<< HEAD
           link: `/v3/docs/getting-started/overview`,
-=======
-          link: `/v3/docs/`,
-          external: false,
->>>>>>> 89fd0b74
+          external: false,
         },
         {
           linkTitle: `${intl.formatMessage({ id: 'nav-how-to-guides' })}`,
-          link: `/how-to-guides/`,
+          link: `/how-to-guides`,
           external: false,
         },
         {
           linkTitle: `${intl.formatMessage({ id: 'nav-tutorials' })}`,
-          link: `/tutorials/`,
+          link: `/tutorials`,
           external: false,
         },
         {
           linkTitle: `${intl.formatMessage({ id: 'nav-rust-docs' })}`,
-          link: `https://substrate.dev/rustdocs/v3.0.0-monthly-2021-07/sc_service/index.html`,
+          link: `https://substrate.dev/rustdocs/latest/sc_service/index.html`,
           external: true,
         },
         {
