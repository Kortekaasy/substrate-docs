import React, { useContext } from 'react'
import { LocalizedLink } from 'gatsby-theme-i18n'
import { ThemeContext } from '../contexts/ThemeContext'

interface InfraLinkProps {
  to: string
  children: React.ReactNode
  className?: string
}

<<<<<<< HEAD
const InfraLink = ({ to, children }: InfraLinkProps) => {
  const { colorMode } = useContext(ThemeContext)
=======
export default function Link({ to, children, className }: LinkProps) {
  const linksExcempted = ['substrate-io-staging.netlify.app', 'substrate.io']
  const [isExternalLink, setIsExternalLink] = useState(true)
  const [isExcemption, setIsExcemption] = useState(true)
>>>>>>> 9870f68c

  const handleClick = (e: React.FormEvent<EventTarget>, to: string) => {
    e.preventDefault()
    window.location.href = to + `?mode=${colorMode}`
  }

  return (
<<<<<<< HEAD
    <a href={to} onClick={e => handleClick(e, to)}>
      {children}
    </a>
=======
    <>
      {isExternalLink ? (
        <>
          {isExcemption ? (
            <a className={className} href={to}>
              {children}
            </a>
          ) : (
            <a className={className} href={to} target="_blank" rel="noreferrer">
              {children}
            </a>
          )}
        </>
      ) : (
        <LocalizedLink className={className} to={to}>
          {children}
        </LocalizedLink>
      )}
    </>
>>>>>>> 9870f68c
  )
}

interface LinkProps {
  to: string
  children: React.ReactNode
}

export default function Link({ to, children }: LinkProps) {
  const external = testExternalLink(to)
  const infraLink = testInfraLink(to)

  if (external) {
    return (
      <a href={to} target="_blank" rel="noreferrer noopener">
        {children}
      </a>
    )
  } else if (infraLink) {
    return <InfraLink to={to}>{children}</InfraLink>
  } else {
    return <LocalizedLink to={to}>{children}</LocalizedLink>
  }
}

const testInfraLink = (href: string) => {
  // eslint-disable-next-line
  const regex = new RegExp(process.env.GATSBY_IO_URL, 'i')
  const match = regex.test(href)
  return match
}

const testExternalLink = (href: string) => {
  if (testInfraLink(href)) {
    return false
  }
  const regex = new RegExp('^(http|https)://', 'i')
  const match = regex.test(href)
  return match
}<|MERGE_RESOLUTION|>--- conflicted
+++ resolved
@@ -8,15 +8,8 @@
   className?: string
 }
 
-<<<<<<< HEAD
 const InfraLink = ({ to, children }: InfraLinkProps) => {
   const { colorMode } = useContext(ThemeContext)
-=======
-export default function Link({ to, children, className }: LinkProps) {
-  const linksExcempted = ['substrate-io-staging.netlify.app', 'substrate.io']
-  const [isExternalLink, setIsExternalLink] = useState(true)
-  const [isExcemption, setIsExcemption] = useState(true)
->>>>>>> 9870f68c
 
   const handleClick = (e: React.FormEvent<EventTarget>, to: string) => {
     e.preventDefault()
@@ -24,31 +17,9 @@
   }
 
   return (
-<<<<<<< HEAD
     <a href={to} onClick={e => handleClick(e, to)}>
       {children}
     </a>
-=======
-    <>
-      {isExternalLink ? (
-        <>
-          {isExcemption ? (
-            <a className={className} href={to}>
-              {children}
-            </a>
-          ) : (
-            <a className={className} href={to} target="_blank" rel="noreferrer">
-              {children}
-            </a>
-          )}
-        </>
-      ) : (
-        <LocalizedLink className={className} to={to}>
-          {children}
-        </LocalizedLink>
-      )}
-    </>
->>>>>>> 9870f68c
   )
 }
 
