--- conflicted
+++ resolved
@@ -96,13 +96,9 @@
       >
         <div
           ref={id}
-<<<<<<< HEAD
-          className="bg-white dark:bg-gray-900 w-full max-w-screen-sm h-auto py-10 px-8 rounded-lg border-2 border-substrateDark shadow-xl"
+          className="bg-white dark:bg-gray-900 w-full max-w-screen-sm h-auto py-10 px-8 rounded-lg border-2 border-substrateDark shadow-xl max-h-screen overflow-scroll"
           aria-modal="true"
           aria-label="Search Documentation"
-=======
-          className="bg-white dark:bg-gray-900 w-full max-w-screen-sm h-auto py-10 px-8 rounded-lg border-2 border-substrateDark shadow-xl max-h-screen overflow-scroll"
->>>>>>> 10664c55
         >
           <SearchInput query={query} setQuery={setQuery} closeModal={closeModal} />
           <div className="flex flex-col sm:flex-row mb-6">
