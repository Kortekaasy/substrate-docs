--- conflicted
+++ resolved
@@ -188,15 +188,10 @@
               Connect with <br /> the community
             </div>
             <p className="max-w-lg  text-xl">
-<<<<<<< HEAD
-              Network, share and learn from others who speak your (tech) language! Join in the
-              conversation & keep up with the latest developments.
-=======
               Network, share and learn from others who speak your (tech)
               language! Discover the various open communication channels where
               you can engage, participate and keep up with the latest
               developments.
->>>>>>> c8a1ba51
             </p>
           </div>
           <div className="flex justify-center md:w-1/2">
