import * as React from 'react'
import Lottie from 'react-lottie'
import Icon from '../components/Icon'
import Layout from '../components/Layout'
import SEO from '../components/SEO'
import Section from '../components/layout/Section'
// import { useIntl } from 'react-intl'
import { PrimaryFixedButton } from '../components/Buttons'
import DocCard from '../components/layout/homepage/DocCard'
import CommunityCard from '../components/layout/homepage/CommunityCard'
import { StaticImage } from 'gatsby-plugin-image'
import { SecondaryButton } from '../components/Buttons'
import ExploreDocs from '../components/layout/homepage/ExploreDocs'
import * as animationData from '../images/animations/dev-hero.json'
import { LocalizedLink } from 'gatsby-theme-i18n'
import ExploreLinkSection from '../components/layout/homepage/ExploreLinkSection'

export default function Index() {
  // const intl = useIntl()

  return (
    <Layout>
      <SEO title="Developer Home" />
      <Section>
        <div className="flex flex-col md:flex-row md:items-center mt-10 doc-hero">
          <div className="lg:m-0 mb-10 md:w-1/2 md:px-5 lg:px-10">
            <div className="text-5xl lg:text-6xl font-extrabold mb-6">
              Substrate <br /> Developer Hub
            </div>
            <h4 className="text-xl xl:text-3xl font-semibold">
              The center of knowledge
            </h4>
            <p className=" max-w-lg text-xl">
              Substrate is powered by best-in-class cryptographic research and
              comes with peer-to-peer networking, consensus mechanisms, and much
              more.
            </p>
            <PrimaryFixedButton hero link="/v3">
              Get Started
            </PrimaryFixedButton>
          </div>
          <div className="flex justify-center md:w-1/2">
            {/* <LocalizedLink to="/v3"> */}
            <div className="lg:h-[430px] lg:w-[430px] lg:mt-8">
              <Lottie
                options={{
                  animationData,
                  loop: false,
                  rendererSettings: {
                    preserveAspectRatio: 'xMidYMid slice',
                  },
                }}
                isClickToPauseDisabled={true}
              />
            </div>
            {/* </LocalizedLink> */}
          </div>
        </div>
      </Section>
      {/* Learn Subsrate Section */}
      <Section styles="relative">
        <div className="absolute inset-0 md:mt-20">
          <div className="lg:hidden">
            <StaticImage
              src={'../images/backgrounds/backgroundTwo.png'}
              alt={'Learn Substrate Background'}
              loading="eager"
              placeholder="none"
              layout="constrained"
            />
          </div>
          <div className="hidden lg:block">
            <StaticImage
              src={'../images/backgrounds/backgroundOne.png'}
              alt={'Learn Substrate Background'}
              loading="eager"
              placeholder="none"
            />
          </div>
        </div>
        <div className="h-full relative">
          <div className="text-center mb-16">
            <div className="text-5xl lg:text-6xl font-extrabold mb-3">
              Learn Substrate
            </div>
            <h4 className="text-xl xl:text-3xl font-semibold">
              Substrate developer knowledge base
            </h4>
          </div>
          <div className="sm:flex sm:flex-col sm:items-center lg:flex-row lg:justify-evenly">
            <DocCard
              title={`Documentation`}
              text={`Discover the principles and design decisions that Substrate is built on. Read about its key features and capabilties as well as the specific skills needed to be an effective Substrate blockchain developer.`}
              link={`/v3`}
              cta={`Get started`}
              iconName={`docsIcon`}
            />
            <DocCard
              title={`How-To Guides`}
              text={`The Substrate how-to guides have everything you need to produce robust Substrate based blockchains. From beginner to expert, you can use them flexibly to suit your current needs.`}
              link={`/how-to-guides`}
              cta={`Learn and contribute`}
              iconName={`htgIcon`}
              animationDelay={200}
            />
            <DocCard
              title={`Tutorials`}
              text={`Create your first Substrate chain, perform a forkless upgrade, and more. This selection of tutorials will lead you through the process in sessions of up to two hours.`}
              link={`/tutorials`}
              cta={`Dive in`}
              iconName={`tutsIcon`}
              animationDelay={400}
            />
          </div>
        </div>
      </Section>
      {/* Playground Section */}
      <Section>
        <div className="flex flex-col lg:flex-row lg:items-center">
          <div className="mb-16 lg:m-0 lg:w-1/2">
            <div className="font-title text-5xl lg:text-6xl font-extrabold mb-8">
              Playground
            </div>
            <h4 className="text-xl xl:text-3xl font-semibold">
              Set up a cloud sandbox
            </h4>
<<<<<<< HEAD
            <p className="max-w-lg leading-7">
              We recommend picking a sandbox, particularly if you&apos;re just
              getting started. Building on Substrate requires different pieces
              of technology. Useful for hosting Substrate developer workshops or
              following tutorials, using a sandbox allows you to skip the
              preliminary set-up to get to the parts most important to you.
=======
            <p className="max-w-lg  leading-7">
            Building with Substrate requires different pieces
            of technology. We recommend picking a sandbox if 
            you&apos;re just getting started and want to try things out. 
            Or if you&apos;re hosting Substrate developer workshops or following 
            tutorials, using a sandbox environment allows you to skip the 
            preliminary set-up to get to the parts most important to you.
>>>>>>> 507aab1f
            </p>
            <div className="my-8">
              <button className="duration-150 ease-in hover:opacity-50">
                <LocalizedLink
                  className="flex items-center"
                  to="/playground/?deploy=node-template#config"
                >
                  <Icon
                    name="nodeTemplate"
                    className="w-8 fill-current text-substrateDark dark:text-substrateWhite"
                  />
                  <div className="text-xl ml-4 font-extrabold">
                    Node Playground
                  </div>
                </LocalizedLink>
              </button>
              <button className="block mt-8 mb-16 duration-150 ease-in hover:opacity-50">
                <LocalizedLink
                  className="flex items-center"
                  to="/playground/?deploy=front-end-template#config"
                >
                  <Icon
                    name="feTemplate"
                    className="fill-current text-substrateDark dark:text-substrateWhite"
                  />
                  <div className="text-xl ml-4 font-extrabold text-left">
                    Front-End Template Playground
                  </div>
                </LocalizedLink>
              </button>
            </div>
            <SecondaryButton cta link="/playground">
              Explore Playground
            </SecondaryButton>
          </div>
          <div
            data-aos="fade-left"
            className="hidden lg:flex justify-center lg:w-1/2"
          >
            <LocalizedLink to="/playground">
              <StaticImage
                backgroundColor="transparent"
                src="../images/playground-hero.png"
                alt="Substrate Playground"
                layout="constrained"
              />
            </LocalizedLink>
          </div>
        </div>
      </Section>
      {/* Explore Documentation Section */}
      <Section>
        <div className="mb-14">
          <div className="text-4xltext-5xl lg:text-6xl font-extrabold mb-8 break-normal">
            Explore Documentation
          </div>
          <div className="text-xl">
            Browse through the use case specific highlights that meet your
            needs.
          </div>
        </div>
        <div className="md:flex md:justify-start xl:justify-between">
          <ExploreDocs />
        </div>
      </Section>
      {/* Connect With Community Section */}
      <Section>
        <div className="flex flex-col md:flex-row md:items-center lg:mb-4">
          <div className="lg:m-0 md:w-1/2">
            <div className="text-5xl lg:text-6xl font-extrabold mb-8">
              Connect with <br /> the community
            </div>
            <p className="max-w-lg  text-xl">
              Network, share and learn from others who speak your (tech)
              language! Join in the conversation & keep up with the latest
              developments.
            </p>
          </div>
          <div className="flex justify-center md:w-1/2">
            <StaticImage
              backgroundColor="transparent"
              src="../images/photos/homepage/connect-with-the-community.png"
              alt="Connect With Substrate Community"
              layout="constrained"
            />
          </div>
        </div>
        <div className="sm:flex sm:flex-col lg:flex-row sm:items-center  xl:justify-between">
          <CommunityCard />
        </div>
      </Section>
      <ExploreLinkSection links={['technology', 'vision', 'ecosystem']} />
    </Layout>
  )
}<|MERGE_RESOLUTION|>--- conflicted
+++ resolved
@@ -124,14 +124,6 @@
             <h4 className="text-xl xl:text-3xl font-semibold">
               Set up a cloud sandbox
             </h4>
-<<<<<<< HEAD
-            <p className="max-w-lg leading-7">
-              We recommend picking a sandbox, particularly if you&apos;re just
-              getting started. Building on Substrate requires different pieces
-              of technology. Useful for hosting Substrate developer workshops or
-              following tutorials, using a sandbox allows you to skip the
-              preliminary set-up to get to the parts most important to you.
-=======
             <p className="max-w-lg  leading-7">
             Building with Substrate requires different pieces
             of technology. We recommend picking a sandbox if 
@@ -139,7 +131,6 @@
             Or if you&apos;re hosting Substrate developer workshops or following 
             tutorials, using a sandbox environment allows you to skip the 
             preliminary set-up to get to the parts most important to you.
->>>>>>> 507aab1f
             </p>
             <div className="my-8">
               <button className="duration-150 ease-in hover:opacity-50">
