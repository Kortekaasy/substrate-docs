---
title: Intantiable Pallets
slug: /how-to-guides/v3/basics/instantiable-pallets
keywords: basics, intermediate, runtime
<<<<<<< HEAD
version: '3.0' 
=======
version: '3.0'
>>>>>>> ee9217c1
section: how to guides
category: basics
difficulty: 1
---

<Message
  type={`red`}
  title={`Warning`}
  text={`This guide is based on FRAME v1 macros and will soon be deprecated.`}
/>

<Objectives
  data={[
    {
      title: 'Goal',
      description: 'Learn how to configure instantiable pallets.',
    },
    {
      title: 'Use Cases',
      description: `
- A token chain hosts two independent cryptocurrencies.
- Governance has two (or more) houses which act similarly internally.
- A social network chain that maintains different treasuries.`,
    },
    {
      title: 'Overview',
      description: `Instantiable pallets provide separate storage items for a runtime that contains more than one
         reference to the same pallet. This is useful in cases where you want to reuse the logic provided by a single
         pallet. This procedure shows you how to create two instances of the same pallet and how to configure their
         capabilities.`,
    },
  ]}
/>

## Steps

### 1. Implement the `Instance` type

Instantiable pallets must call the `decl_storage!` macro so that the `Instance` type is created.

Add a generic type for `Instance` in the Config trait, Event type, and Store trait. Learn more about how generic types work in Rust [here] [generics-rust-book]. The code snippet below shows the modifications required for our pallet's `Config` and `Store` traits:

    ```rust
    pub trait Config<I: Instance>: frame_system::Config {
    	type Event: From<Event<Self>> + Into<<Self as frame_system::Config>::Event>;
    }
    /// Include the I: Instance type parameter in storage declaration
    decl_storage! {
    	trait Store for Module<T: Config<I>, I: Instance> as MintToken {
    /* --snip-- */
    ```

### 2. Configure your runtime

Include two instances of `mint_token` in `runtime/src/lib.rs`:

```rust
/* --snip-- */
// Instance1 of mint_token
impl mint_token::Config<mint_token::Instance1> for Runtime {
	type Event = Event;
}

// Instance2 of mint_token
impl mint_token::Config<mint_token::Instance2> for Runtime {
	type Event = Event;
}

/* --snip-- */
MintToken1: mint_token::<Instance1>::{Pallet, Call, Storage, Event<T>},
MintToken2: mint_token::<Instance2>::{Pallet, Call, Storage, Event<T>},
/* --snip-- */
```

## Examples

- [Polkadot's runtime](https://github.com/paritytech/polkadot/blob/master/runtime/polkadot/src/lib.rs#L968)

## Related material

### Other

- Rust book on [generics](https://doc.rust-lang.org/book/ch10-01-syntax.html)

[generics-rust-book]: https://doc.rust-lang.org/book/ch10-01-syntax.html<|MERGE_RESOLUTION|>--- conflicted
+++ resolved
@@ -2,11 +2,7 @@
 title: Intantiable Pallets
 slug: /how-to-guides/v3/basics/instantiable-pallets
 keywords: basics, intermediate, runtime
-<<<<<<< HEAD
-version: '3.0' 
-=======
 version: '3.0'
->>>>>>> ee9217c1
 section: how to guides
 category: basics
 difficulty: 1
