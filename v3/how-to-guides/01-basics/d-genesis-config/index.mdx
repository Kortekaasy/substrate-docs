---
title: Configuring Genesis for Balances
slug: /how-to-guides/v3/basics/genesis
keywords: basics, beginner, runtime
<<<<<<< HEAD
version: '3.0' 
=======
version: '3.0'
>>>>>>> ee9217c1
section: how to guides
category: basics
difficulty: 1
---

<Message
  type={`yellow`}
  title={`Information`}
  text={`This is intended for beginners who want to become familiar with customizing their chain. Not all configurations will follow the same approach. This is the most basic approach. Learn more in the [related material section](#related-material).`}
/>

<Objectives
  data={[
    {
      title: 'Goal',
      description: `Learn how to customize a chain's genesis configuration for the [balances pallet](/rustdocs/latest/pallet_balances/index.html).`,
    },
    {
      title: 'Use Cases',
      description: `Initialize balances for endowed accounts.`,
    },
    {
      title: 'Overview',
      description: `Genesis configuration is a useful tool for testing chain behavior by defining an initial state for things such as accounts, 
        balances, genesis for custom pallets, and more. Here is a simple guide on how to configure custom initial balances for a runtime, 
        by modifying [BalancesConfig](/rustdocs/latest/node_template_runtime/type.BalancesConfig.html) in \`chainspec.rs\`.`,
    },
  ]}
/>

## Steps

### 1. Modify accounts

In `chain_spec.rs`, modify the accounts-to-amount map to apply it to the set of all endowed accounts (this is how every node template is set up):

```rust
 pallet_balances: Some(BalancesConfig {
		balances: endowed_accounts.iter().cloned().map(|k|(k, 1 << 60)).collect(),
}),
```

Alternatively, write out each account you would like to pre-seed, as shown below:

```rust
pallet_balances: Some(BalancesConfig {
		balances: vec![ (
		get_account_id_from_seed::<sr25519::Public>("Alice"),
		1 << 60
		),
		(
		get_account_id_from_seed::<sr25519::Public>("Bob"),
		1 << 60
		),
		],
}),
```

### 2. Modify balances

By changing the right side value of the `balances` tuple, you can customize the amount of each account. See the [Rust documentation][genesis-config-rustdocs] to learn how this works. Let's modify things such that Alice's account is pre-seeded with 1<<10:

```rust
pallet_balances: Some(BalancesConfig {
		balances: vec![ (
		get_account_id_from_seed::<sr25519::Public>("Alice"),
		1 << 10  // <---- shift 10 decimals: 1024
		),
		],
}),
```

## Examples

- [Node template 'chainspec.rs'][node-template-chainspec]

## Related material

#### Rust docs

- [`BalancesConfig`][balances-config-rustdocs]

[balances-config-rustdocs]: /rustdocs/latest/node_template_runtime/type.BalancesConfig.html
[genesis-config-rustdocs]: /rustdocs/latest/pallet_balances/struct.GenesisConfig.html
[node-template-chainspec]: https://github.com/substrate-developer-hub/substrate-node-template/blob/master/node/src/chain_spec.rs#L142-L144<|MERGE_RESOLUTION|>--- conflicted
+++ resolved
@@ -2,11 +2,7 @@
 title: Configuring Genesis for Balances
 slug: /how-to-guides/v3/basics/genesis
 keywords: basics, beginner, runtime
-<<<<<<< HEAD
-version: '3.0' 
-=======
 version: '3.0'
->>>>>>> ee9217c1
 section: how to guides
 category: basics
 difficulty: 1
