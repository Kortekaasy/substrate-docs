---
title: Primitive Token Mint
slug: /how-to-guides/v3/basics/mint-token
keywords: basics, beginner, runtime, tokens
<<<<<<< HEAD
version: '3.0' 
=======
version: '3.0'
>>>>>>> ee9217c1
section: how to guides
category: basics
difficulty: 1
---

<Message
  type={`yellow`}
  title={`Information`}
  text="This is a beginner guide intended for new
    Substrate developers looking to explore ways to create tokens in Substrate.
    This approach _is not_ a recommended best practice.
    Use this guide to learn how to improve upon your runtime logic
    capabilities and code quality. See the
    [Examples section](#examples)
    for practical implementations of this guide.'
	"
/>

<Objectives
  data={[
    {
      title: 'Goal',
      description: 'Create a simple token mint pallet.',
    },
    {
      title: 'Use Cases',
      description: `Give any account the ability to create a token supply in exchange for native token fee.`,
    },
    {
      title: 'Overview',
      description: `This guide will step you through an effective way to mint a token by leveraging the primitive capabilities that
		 [StorageMap](/rustdocs/latest/frame_support/storage/trait.StorageMap.html) gives us. To achieve this, this "primitive" 
		 approach uses the [blake2_128_concat](/v3/runtime/storage#hashing-algorithms) 
		 \`hasher\` to map balances to account IDs, similar to how the [Balances](/rustdocs/latest/pallet_balances/index.html) pallet makes use of it to store 
		 and keep track of account balances.
	    `,
    },
  ]}
/>

## Steps

### 1. Setup your pallet's `Config` trait.

Using the Node Template as a starting point, specify the types your pallet depends on and the [`Events`][events-kb] it emits:

```rust
// The configuration trait
pub trait Config: system::Config {
	type Event: From<Event<Self>> + Into<<Self as frame_system::Config>::Event>;
	type Balance: Member + Parameter + AtLeast32BitUnsigned + Default + Copy;
}
/* --snip-- */
pub enum Event<T: Config> {
	MintedNewSupply(T::AccountId),
	Transferred(T::AccountId, T::AccountId, T::Balance),
}
```

### 2. Declare your storage item `StorageMap`.

This pallet only keeps track of the balance to account ID mapping. Call it `BalanceToAccount`:

```rust
/* --snip-- */
#[pallet::storage]
#[pallet::getter(fn get_balance)]
pub(super) type BalanceToAccount<T: Config> = StorageMap<
	_,
	Blake2_128Concat,
	T::AccountId,
	T::Balance,
	ValueQuery
	>;
/* --snip-- */
```

### 3. Create your pallet’s functions.

We can now bring our attention to creating the intended capabilities of our pallet with the following functions:

(i) `mint()`: to issue a token supply from any origin.

```rust
/* --snip-- */
#[pallet::weight(10_000 + T::DbWeight::get().writes(1))]
pub(super) fn mint(
	origin: OriginFor<T>,
	#[pallet::compact] amount: T::Balance
	) -> DispatchResultWithPostInfo {

	let sender = ensure_signed(origin)?;

	// Update storage.
	<BalanceToAccount<T>>::insert(&sender, amount);

	// Emit an event.
	Self::deposit_event(Event::MintedNewSupply(sender));

	// Return a successful DispatchResultWithPostInfo.
	Ok(().into())
}
/* --snip-- */
```

(ii) `transfer()`: to allow the minting account to transfer a given balance to another account.

#### Define transfer variables

Start with writing out the variables, using `get_balance` to reference to `StorageMap` of balances previously
declared in storage:

```rust
pub(super) fn transfer(
	origin: OriginFor<T>,
	to: T::AccountId,
	#[pallet::compact] amount: T::Balance,
	) -> DispatchResultWithPostInfo {
		let sender = ensure_signed(origin)?;
		let sender_balance = Self::get_balance(&sender);
		let receiver_balance = Self::get_balance(&to);
/* --snip-- */
```

#### Verify and add error handling.

When performing balance updates, use `checked_sub` and `checked_add` to handle potential errors with overflow:

```rust
/* --snip-- */
// Calculate new balances.
let updated_from_balance = sender_balance.checked_sub(value).ok_or(<Error<T>>::InsufficientFunds)?;
let updated_to_balance = receiver_balance.checked_add(value).expect("Entire supply fits in u64, qed");
/* --snip-- */
```

#### Write to storage

Once the new balances are calculated, write their values to storage and deposit the event to the current block:

```rust
	// Write new balances to storage.
	<Balances<T>>::insert(&sender, updated_from_balance);
	<Balances<T>>::insert(&to, updated_to_balance);

	Self::deposit_event(RawEvent::Transfer(sender, to, value));
	Ok(())
}
/* --snip-- */
```

If `checked_sub()` returns `None`, the operation caused an overflow and throws an error.

### 4. Include your pallet in your runtime

Refer to [this guide](../pallet-integration) if you’re not yet familiar with this procedure.

<Message
  type={`green`}
  title={`Further Learning`}
  text={`
  - **Safety.** The mint function takes in an amount to 'mint' which is *not good practice* because it implies that
    users have unlimited access to writing to storage. Safer approaches include: using configuring 'GenesisConfig' or
    fixing a predetermined maximum value in runtime.
  - **Weights.** All the weights were set to 10_000 in the above code snippets. Learn more about weight
    configuration in this [basic guide on weights](../weights).
  - **Origins.** This guide assumes that the origin will always be the sudo user.
    Origins are a powerful capability in Substrate. Learn more about how they work
    [here](/v3/runtime/origins).
  `}
/>

## Examples

- [mint-token](https://github.com/substrate-developer-hub/substrate-how-to-guides/blob/main/example-code/template-node/pallets/mint-token/src/lib.rs) example pallet
- [reward-coin](https://github.com/substrate-developer-hub/substrate-how-to-guides/blob/main/example-code/template-node/pallets/reward-coin/src/lib.rs) example pallet

## Related material

#### How-to guides

- [Configure a runtime constant](../configurable-constants)

#### Rust docs

- [Deposit event method][deposit-event-rustdocs]

[events-kb]: /v3/runtime/events-and-errors
[deposit-event-rustdocs]: /rustdocs/latest/frame_system/pallet/struct.Pallet.html#method.deposit_event<|MERGE_RESOLUTION|>--- conflicted
+++ resolved
@@ -2,11 +2,7 @@
 title: Primitive Token Mint
 slug: /how-to-guides/v3/basics/mint-token
 keywords: basics, beginner, runtime, tokens
-<<<<<<< HEAD
-version: '3.0' 
-=======
 version: '3.0'
->>>>>>> ee9217c1
 section: how to guides
 category: basics
 difficulty: 1
