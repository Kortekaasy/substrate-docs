--- conflicted
+++ resolved
@@ -32,14 +32,9 @@
     },
     {
       title: 'Overview',
-<<<<<<< HEAD
-      description: `Weights are an important part of Substrate development as they provide information about what the maximum cost a function can 
-        be in terms of the block size it will take up. This way, the [weighting system](https://substrate.dev/docs/en/knowledgebase/learn-substrate/weight) 
-=======
       description:
         `Weights are an important part of Substrate development as they provide information about what the maximum cost a function can 
         be in terms of the block size it will take up. This way, the [weighting system](/v3/concepts/weight) 
->>>>>>> c8a1ba51
         checks what the cost will be before 
         a function is executed. As runtime engineers, we care a lot about weights. Not only do they help add security checks around the 
         functions we create, but they also force us to think about the computational ressources consumed by a transaction. From that, we 
