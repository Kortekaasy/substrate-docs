--- conflicted
+++ resolved
@@ -20,20 +20,7 @@
 1. Add Contracts to your runtime.
   To learn how to include Contracts in your runtime, see [Basic pallet integration](/how-to-guides/v3/basics/pallet-integration).
 
-<<<<<<< HEAD
 2. Update `runtime/Cargo.toml` with the following entries:
-=======
-```rust
-parameter_types! {
-  /* --snip-- */
-  pub DeletionQueueDepth: u32 = ((DeletionWeightLimit::get() / (
-    <Runtime as pallet_contracts::Config>::WeightInfo::on_initialize_per_queue_item(1) -
-    <Runtime as pallet_contracts::Config>::WeightInfo::on_initialize_per_queue_item(0)
-    )) / 5) as u32;
-    /* --snip-- */
-  }
-```
->>>>>>> 6a4bae11
 
     - `pallet-contracts`
     - `pallet-contracts-primitives`
@@ -134,7 +121,6 @@
 
   Add this with the other `use` statements in `node/src/rpc.rs`:
 
-<<<<<<< HEAD
   ```rust
   use pallet_contracts_rpc::{Contracts, ContractsApi};
   ```
@@ -150,15 +136,14 @@
 5. Add the RPC API extension.
 
   To be able to call the runtime API, you must add the RPC to the node's service.
-=======
-```rust
- // Contracts RPC API extension
- io.extend_with(
-   ContractsApi::to_delegate(Contracts::new(client.clone()))
-   );
-```
->>>>>>> 6a4bae11
 
+  ```rust
+  // Contracts RPC API extension
+  io.extend_with(
+     ContractsApi::to_delegate(Contracts::new(client.clone()))
+    );
+  ```
+  
   This RPC does not contain access to the Contracts pallet by default. 
   To interact with it, you must extend the existing RPC and add the Contracts pallet along with the API.
 
