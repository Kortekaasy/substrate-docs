--- conflicted
+++ resolved
@@ -2,11 +2,7 @@
 title: Implement a Lockable Currency
 slug: /how-to-guides/v3/pallet-design/lockable-currency
 keywords: pallet design, currency, intermediate, runtime
-<<<<<<< HEAD
-version: '3.0' 
-=======
 version: '3.0'
->>>>>>> ee9217c1
 section: how to guides
 category: pallet design
 difficulty: 2
