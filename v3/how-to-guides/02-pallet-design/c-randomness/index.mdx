--- conflicted
+++ resolved
@@ -2,11 +2,7 @@
 title: Implement a randomness function inside a pallet
 slug: /how-to-guides/v3/pallet-design/randomness
 keywords: pallet design, intermediate, runtime, randomness
-<<<<<<< HEAD
-version: '3.0' 
-=======
 version: '3.0'
->>>>>>> ee9217c1
 section: how to guides
 category: pallet design
 difficulty: 2
