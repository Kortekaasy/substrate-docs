---
title: Use a Struct in Storage
slug: /how-to-guides/v3/pallet-design/storage-value
keywords:
  - pallet design
  - intermediate
  - runtime
version: '3.0'
section: how to guides
category: pallet design
---

<<<<<<< HEAD
Creating a struct of similarly grouped storage items is an orderly way to keep track of them. 
When grouped in this way, it is easier to reference them than it is if individual `StorageValue` items are kept separately.
This can make testing and genesis configuration easier.

This guide shows you how to create a [`StorageValue`](/rustdocs/latest/frame_support/storage/trait.StorageValue.html) storage item that holds a struct and is used in [`on_initialize`](/rustdocs/latest/frame_support/traits/trait.Hooks.html#method.on_initialize). 
This struct does the following:

- Keeps track of an initial amount (`issuance`)
- Keeps track of the account that receives that amount (`minter`)
- Keeps track of an account that can burn some amount (`burner`)
- Is (partially) used in `on_initialize`

## Before you begin

Make sure you have a working pallet to build your struct for. 
Use the [template pallet](https://github.com/substrate-developer-hub/substrate-node-template/blob/main/pallets/template/src/lib.rs) if you don't have one you're already working on.

1. Create a struct

	Name the struct `MetaData` and declare its different types:

	```rust
	#[derive(Clone, Encode, Decode, Eq, PartialEq, RuntimeDebug, Default)]
	pub struct MetaData<AccountId, Balance> {
		issuance: Balance,
		minter: AccountId,
		burner: AccountId,
=======
<Objectives
  data={[
    {
      title: 'Goal',
      description:
        'Use a [`StorageValue`](/rustdocs/latest/frame_support/storage/trait.StorageValue.html) struct and use it in `on_initialize`.',
    },
    {
      title: 'Use Cases',
      description: `Keep track of different accounts and balances for testing a pallet.`,
    },
    {
      title: 'Overview',
      description: `Creating a struct of similarly grouped storage items is a neat way to keep track of them.
		They can be easier to reference than keeping individual \`StorageValue\` items separate this way.
		In addition, they can be used to ease testing and genesis configuration.
		This guide steps through the procedure of creating a struct in storage which:
- Keeps track of an initial amount (\`issuance\`)
- Keeps track of the account that receives that amount (\`minter\`)
- Keeps track of an account that can burn some amount (\`burner\`)
- Is (partially) used in \`on_initialize\``,
    },
  ]}
/>

## Steps

### 1. Create a your struct

Call it `MetaData` and declare its different types:

```rust
#[derive(Clone, Encode, Decode, Eq, PartialEq, RuntimeDebug, Default)]
pub struct MetaData<AccountId, Balance> {
	issuance: Balance,
	minter: AccountId,
	burner: AccountId,
}
```

### 2. Declare the struct as a storage item

Use `StorageValue` to declare the struct as a new single item in storage:

```rust
#[pallet::storage]
#[pallet::getter(fn meta_data)]
pub(super) type MetaDataStore<T: Config> = StorageValue<_, MetaData<T::AccountId, T::Balance>, ValueQuery>;
```

### 3. Configure `GenesisConfig` and `GenesisBuild`

#### `GenesisConfig`

Use `#[pallet::genesis_config]` to declare the admin account that you'll use in your to
initialize values from your `MetaData` struct:

```rust
// Declare `admin` as type `T::AccountId`.
#[pallet::genesis_config]
pub struct GenesisConfig<T: Config> {
	pub admin: T::AccountId,
>>>>>>> c67fcf32
	}
	```

1. Declare the struct as a storage item

	Use `StorageValue` to declare the struct as a new single item in storage:

	```rust
	#[pallet::storage]
	#[pallet::getter(fn meta_data)]
		pub(super) type MetaDataStore<T: Config> = StorageValue<_, MetaData<T::AccountId, T::Balance>, ValueQuery>;
	```

1. Configure `GenesisConfig` and `GenesisBuild`

	**`GenesisConfig`**

	Use `#[pallet::genesis_config]` to declare the admin account that you'll use in your to initialize values from your `MetaData` struct:

	```rust
	// Declare `admin` as type `T::AccountId`.
	#[pallet::genesis_config]
	pub struct GenesisConfig<T: Config> {
		pub admin: T::AccountId,
		}
	// Give it a default value.
	#[cfg(feature = "std")]
	impl<T: Config> Default for GenesisConfig<T> {
		fn default() -> Self {
			Self {
				admin: Default::default(),
				}
			}
		}
	```

	**`GenesisBuild`**

	Use `#[pallet::genesis_build]` to initialize the values of your struct, using `admin` to initialize the values of type `T::AccountId`:

	```rust
	#[pallet::genesis_build]
	impl<T: Config> GenesisBuild<T> for GenesisConfig<T> {
		fn build(&self) {
			MetaDataStore::<T>::put(MetaData {
				issuance: Zero::zero(),
				minter: self.admin.clone(),
				burner: self.admin.clone(),
			});
		}
	}
	```

1. Use the struct in `on_initialize()`

	Assign an amount to the `issuance` field of `MetaData` to be initialized when the chain is launched:

	```rust
	fn on_initialize(_n: T::BlockNumber) -> Weight {
		// Create an alias for the StorageValue struct.
		let mut meta = MetaDataStore::<T>::get();

<<<<<<< HEAD
		// Add a value to the `issuance` field.
		let value: T::Balance = 50u8.into();
		meta.issuance = meta.issuance.saturating_add(value);

		// Add the amount to the `minter` account in storage.
		Accounts::<T>::mutate(&meta.minter, |bal| {
			*bal = bal.saturating_add(value);
		});

	}
	```
=======
	// Add the amount to the `minter` account in storage.
	Accounts::<T>::mutate(&meta.minter, |bal| {
		*bal = bal.saturating_add(value);
	});
}
```
>>>>>>> c67fcf32

## Examples

- [`reward-coin`](https://github.com/substrate-developer-hub/substrate-how-to-guides/blob/d3602a66d66be5b013f2e3330081ea4e0d6dd978/example-code/template-node/pallets/reward-coin/src/lib.rs#L24-L29) example pallet

## Resources

<<<<<<< HEAD
- [`Default::default()`](/rustdocs/latest/sp_std/default/trait.Default.html)
=======
#### Rust docs

- [`Default::default()`](/rustdocs/latest/sp_std/default/trait.Default.html)
>>>>>>> c67fcf32
<|MERGE_RESOLUTION|>--- conflicted
+++ resolved
@@ -10,7 +10,6 @@
 category: pallet design
 ---
 
-<<<<<<< HEAD
 Creating a struct of similarly grouped storage items is an orderly way to keep track of them. 
 When grouped in this way, it is easier to reference them than it is if individual `StorageValue` items are kept separately.
 This can make testing and genesis configuration easier.
@@ -38,70 +37,6 @@
 		issuance: Balance,
 		minter: AccountId,
 		burner: AccountId,
-=======
-<Objectives
-  data={[
-    {
-      title: 'Goal',
-      description:
-        'Use a [`StorageValue`](/rustdocs/latest/frame_support/storage/trait.StorageValue.html) struct and use it in `on_initialize`.',
-    },
-    {
-      title: 'Use Cases',
-      description: `Keep track of different accounts and balances for testing a pallet.`,
-    },
-    {
-      title: 'Overview',
-      description: `Creating a struct of similarly grouped storage items is a neat way to keep track of them.
-		They can be easier to reference than keeping individual \`StorageValue\` items separate this way.
-		In addition, they can be used to ease testing and genesis configuration.
-		This guide steps through the procedure of creating a struct in storage which:
-- Keeps track of an initial amount (\`issuance\`)
-- Keeps track of the account that receives that amount (\`minter\`)
-- Keeps track of an account that can burn some amount (\`burner\`)
-- Is (partially) used in \`on_initialize\``,
-    },
-  ]}
-/>
-
-## Steps
-
-### 1. Create a your struct
-
-Call it `MetaData` and declare its different types:
-
-```rust
-#[derive(Clone, Encode, Decode, Eq, PartialEq, RuntimeDebug, Default)]
-pub struct MetaData<AccountId, Balance> {
-	issuance: Balance,
-	minter: AccountId,
-	burner: AccountId,
-}
-```
-
-### 2. Declare the struct as a storage item
-
-Use `StorageValue` to declare the struct as a new single item in storage:
-
-```rust
-#[pallet::storage]
-#[pallet::getter(fn meta_data)]
-pub(super) type MetaDataStore<T: Config> = StorageValue<_, MetaData<T::AccountId, T::Balance>, ValueQuery>;
-```
-
-### 3. Configure `GenesisConfig` and `GenesisBuild`
-
-#### `GenesisConfig`
-
-Use `#[pallet::genesis_config]` to declare the admin account that you'll use in your to
-initialize values from your `MetaData` struct:
-
-```rust
-// Declare `admin` as type `T::AccountId`.
-#[pallet::genesis_config]
-pub struct GenesisConfig<T: Config> {
-	pub admin: T::AccountId,
->>>>>>> c67fcf32
 	}
 	```
 
@@ -164,7 +99,6 @@
 		// Create an alias for the StorageValue struct.
 		let mut meta = MetaDataStore::<T>::get();
 
-<<<<<<< HEAD
 		// Add a value to the `issuance` field.
 		let value: T::Balance = 50u8.into();
 		meta.issuance = meta.issuance.saturating_add(value);
@@ -176,14 +110,6 @@
 
 	}
 	```
-=======
-	// Add the amount to the `minter` account in storage.
-	Accounts::<T>::mutate(&meta.minter, |bal| {
-		*bal = bal.saturating_add(value);
-	});
-}
-```
->>>>>>> c67fcf32
 
 ## Examples
 
@@ -191,10 +117,4 @@
 
 ## Resources
 
-<<<<<<< HEAD
-- [`Default::default()`](/rustdocs/latest/sp_std/default/trait.Default.html)
-=======
-#### Rust docs
-
-- [`Default::default()`](/rustdocs/latest/sp_std/default/trait.Default.html)
->>>>>>> c67fcf32
+- [`Default::default()`](/rustdocs/latest/sp_std/default/trait.Default.html)