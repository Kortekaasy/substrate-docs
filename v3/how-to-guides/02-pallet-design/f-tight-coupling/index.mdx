---
title: Tightly Coupling a Pallet
slug: /how-to-guides/v3/pallet-design/tight-coupling
version: '3.0'
section: how to guides
category: pallet design
keywords: []
---

<<<<<<< HEAD
This guide will show you how to use a method from an external pallet inside your pallet.

Tight coupling two pallets may suit specific use cases where an outside pallet contains many types and methods common to those of your initial pallet. 
If this is not the case, you can use loose coupling instead. 
To learn more, see [pallet coupling](/v3/runtime/pallet-coupling).


## Before you begin

This guide assumes you have a pallet that you would like to couple another pallet with.
Use the [template pallet](https://github.com/substrate-developer-hub/substrate-node-template/blob/main/pallets/template/src/lib.rs) if you don't yet have a pallet to work with.

1. Configure your workspace

    Assume you want to use a pallet called `special-pallet`, which is a pallet in your local workspace. 
    Import it by providing its path in your pallet's `Cargo.toml` file:

    ```toml
    special-pallet = { path = '../special-pallet', default-features = false }
    ```

1. Add a trait bound to your pallet

    Now all you need to do is create a trait bound around your pallet's configuration trait:

    ```rust
    pub trait Config: frame_system::Config + special_pallet::Config {
        // --snip--
    }
    ```

1. Use a getter function 

    In order to use a method from `special_pallet`, call it the following way:

    ```rust
    // Get the members from the vec-set pallet
    let who = special_pallet::Pallet::<T>::get();
    ```

    The above snippet assumes that `special_pallet` contains a method called `get()`.
=======
<Objectives
  data={[
    {
      title: 'Goal',
      description:
        "Learn how to use one pallet's capabilities from inside your pallet",
    },
    {
      title: 'Use Cases',
      description: `Give your pallet access to the methods and types of another pallet.`,
    },
    {
      title: 'Overview',
      description: `Tight coupling two pallets may suit specific use cases where the outside pallet 
         contains many types and methods common to those of the initial pallet. If this is not 
         the case, it's recommended to use loose coupling instead. Read more about pallet 
         coupling [here](/v3/runtime/pallet-coupling).`,
    },
  ]}
/>

## Steps

### 1. Configure your workspace

Assume you want to use a pallet called `special-pallet`, which is a pallet in your
local workspace. Import it by providing its path in your pallet's `Cargo.toml` file:

```toml
special-pallet = { path = '../special-pallet', default-features = false }
```

### 2. Add a trait bound to your pallet

Now all you need to do is create a trait bound around your pallet's configuration trait:

```rust
pub trait Config: frame_system::Config + special_pallet::Config {
    // --snip--
}
```

### 3. Use getter function

In order to use a method from `special_pallet`, call it the following way:

```rust
// Get the members from the vec-set pallet
let who = special_pallet::Pallet::<T>::get();
```

The above snippet assumes that `special_pallet` contains a method called `get()`.
>>>>>>> c67fcf32

## Examples

- FRAME's [Bounties](https://github.com/paritytech/substrate/tree/master/frame/bounties)
  and [Tipping](https://github.com/paritytech/substrate/tree/master/frame/tips) pallets with the Treasury pallet

## Resources

- [Pallet Coupling](/v3/runtime/pallet-coupling)
- A how-to guide on [Loosely Coupling two pallets](../loose-coupling)<|MERGE_RESOLUTION|>--- conflicted
+++ resolved
@@ -7,7 +7,6 @@
 keywords: []
 ---
 
-<<<<<<< HEAD
 This guide will show you how to use a method from an external pallet inside your pallet.
 
 Tight coupling two pallets may suit specific use cases where an outside pallet contains many types and methods common to those of your initial pallet. 
@@ -49,60 +48,6 @@
     ```
 
     The above snippet assumes that `special_pallet` contains a method called `get()`.
-=======
-<Objectives
-  data={[
-    {
-      title: 'Goal',
-      description:
-        "Learn how to use one pallet's capabilities from inside your pallet",
-    },
-    {
-      title: 'Use Cases',
-      description: `Give your pallet access to the methods and types of another pallet.`,
-    },
-    {
-      title: 'Overview',
-      description: `Tight coupling two pallets may suit specific use cases where the outside pallet 
-         contains many types and methods common to those of the initial pallet. If this is not 
-         the case, it's recommended to use loose coupling instead. Read more about pallet 
-         coupling [here](/v3/runtime/pallet-coupling).`,
-    },
-  ]}
-/>
-
-## Steps
-
-### 1. Configure your workspace
-
-Assume you want to use a pallet called `special-pallet`, which is a pallet in your
-local workspace. Import it by providing its path in your pallet's `Cargo.toml` file:
-
-```toml
-special-pallet = { path = '../special-pallet', default-features = false }
-```
-
-### 2. Add a trait bound to your pallet
-
-Now all you need to do is create a trait bound around your pallet's configuration trait:
-
-```rust
-pub trait Config: frame_system::Config + special_pallet::Config {
-    // --snip--
-}
-```
-
-### 3. Use getter function
-
-In order to use a method from `special_pallet`, call it the following way:
-
-```rust
-// Get the members from the vec-set pallet
-let who = special_pallet::Pallet::<T>::get();
-```
-
-The above snippet assumes that `special_pallet` contains a method called `get()`.
->>>>>>> c67fcf32
 
 ## Examples
 
