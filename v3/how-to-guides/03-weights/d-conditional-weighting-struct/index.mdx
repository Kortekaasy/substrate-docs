--- conflicted
+++ resolved
@@ -2,11 +2,7 @@
 title: Conditional weighting struct
 slug: /how-to-guides/v3/weights/conditional-weighting-struct
 keywords: weights, benchmarking, runtime
-<<<<<<< HEAD
-version: '3.0' 
-=======
 version: '3.0'
->>>>>>> ee9217c1
 section: how to guides
 category: weights
 difficulty: 2
