--- conflicted
+++ resolved
@@ -2,11 +2,7 @@
 title: Trigger a Migration
 slug: /how-to-guides/v3/storage-migrations/trigger-with-apps
 keywords: storage migration, runtime, advanced
-<<<<<<< HEAD
-version: '3.0' 
-=======
 version: '3.0'
->>>>>>> ee9217c1
 section: how to guides
 category: storage migrations
 difficulty: 3
