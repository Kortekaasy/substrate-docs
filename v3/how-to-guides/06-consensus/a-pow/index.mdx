---
title: Configure a Chain to POW Consensus
slug: /how-to-guides/v3/consensus/pow
keywords: node, client, consensus, proof-of-work
<<<<<<< HEAD
version: '3.0' 
=======
version: '3.0'
>>>>>>> ee9217c1
section: how to guides
category: consensus
difficulty: 2
---

<Objectives
  data={[
    {
      title: 'Goal',
      description:
        'To understand how link a POW consensus engine to a service client.',
    },
    {
      title: 'Use Cases',
      description: `- Launching a POW chain.
- Upgrading a chain from Authority based to POW based.`,
    },
    {
      title: 'Overview',
      description: `The basic-pow node demonstrates how to wire up a custom consensus engine into the Substrate Service. 
        It uses a minimal proof of work consensus engine to reach agreement over the blockchain. This guide will 
        teach us many useful aspects of dealing with consensus and prepare us to understand more advanced consensus 
        engines in the future.
        `,
    },
  ]}
/>

## Steps

### 1. Make a function that defines a full node using `sc_consensus_pow` and `sc_service`

In `src/service.rs`, make a function called `new_full1` that defines [`PartialComponents`][partialcomponents-rustdocs] and
[`PowBlockImport`][powblockimport-rustdocs] :

```rust
let pow_block_import = sc_consensus_pow::PowBlockImport::new(
  client.clone(),
  client.clone(),
  sha3pow::MinimalSha3Algorithm,
  0,                              // check inherents starting at block 0
  select_chain.clone(),
  inherent_data_providers.clone(),
  can_author_with,
);

let import_queue = sc_consensus_pow::import_queue(
  Box::new(pow_block_import.clone()),
  None,
  sha3pow::MinimalSha3Algorithm,  // provide it with references to our client
  inherent_data_providers.clone(),
  &task_manager.spawn_handle(),
  config.prometheus_registry(),
)?;
```

See the [Rust docs][powblockimport-new-rustdocs] on to configure the `pow_block_import` function.

### 2. Create import queue

Define your node's [inherents][inherents-kb] by using [`InherentDataProviders`][inherents-rustdocs] in a function that defines the providers of your POW system:

```rust
pub fn build_inherent_data_providers() -> Result<InherentDataProviders, ServiceError> {
  let providers = InherentDataProviders::new();

  providers
    .register_provider(sp_timestamp::InherentDataProvider)
    .map_err(Into::into)
    .map_err(sp_consensus::error::Error::InherentData)?;

    Ok(providers)
}
```

### 3. Define the `proposer` and `worker`

In the `new_full` function, define `proposer`:

```rust
let proposer = sc_basic_authorship::ProposerFactory::new(
    task_manager.spawn_handle(),
    client.clone(),
    transaction_pool,
    prometheus_registry.as_ref(),
);

let (_worker, worker_task) = sc_consensus_pow::start_mining_worker(
    Box::new(pow_block_import),
    client,
    select_chain,
    MinimalSha3Algorithm,
    proposer,
    network.clone(),
    None,
    inherent_data_providers,
    // time to wait for a new block before starting to mine a new one
    Duration::from_secs(10),
    // how long to take to actually build the block (i.e. executing extrinsics)
    Duration::from_secs(10),
    can_author_with,
);
```

Let the task manager spawn it:

```rust
task_manager
    .spawn_essential_handle()
    .spawn_blocking("pow", worker_task);
```

### 4. Construct the light client's service

The construction of the [light client][lightclient-parity] service is quite similar to the construction of the `new_full` function.
Follow the pattern from the previous step to create `new_light`.

## Examples

- [Basic POW example node](https://github.com/substrate-developer-hub/substrate-how-to-guides/tree/main/example-code/consensus-nodes/POW)

## Resources

#### Rust docs

- [POW Algorithm][pow-rustdocs] trait
- [`PowBlockimport`][powblockimport-rustdocs]

#### Docs

- [Inherents][inherents-kb]

[partialcomponents-rustdocs]: /rustdocs/latest/sc_service/struct.PartialComponents.html
[powblockimport-rustdocs]: /rustdocs/latest/sc_consensus_pow/struct.PowBlockImport.html
[powblockimport-new-rustdocs]: /rustdocs/latest/sc_consensus_pow/struct.PowBlockImport.html#method.new_full
[inherents-kb]: /v3/concepts/extrinsics#inherents
[inherents-rustdocs]: /rustdocs/latest/sp_inherents/struct.InherentDataProviders.html
[lightclient-parity]: https://www.parity.io/what-is-a-light-client/
[pow-rustdocs]: /rustdocs/latest/sc_consensus_pow/trait.PowAlgorithm.html<|MERGE_RESOLUTION|>--- conflicted
+++ resolved
@@ -2,11 +2,7 @@
 title: Configure a Chain to POW Consensus
 slug: /how-to-guides/v3/consensus/pow
 keywords: node, client, consensus, proof-of-work
-<<<<<<< HEAD
-version: '3.0' 
-=======
 version: '3.0'
->>>>>>> ee9217c1
 section: how to guides
 category: consensus
 difficulty: 2
