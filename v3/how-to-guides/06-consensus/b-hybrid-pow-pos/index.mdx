--- conflicted
+++ resolved
@@ -2,11 +2,7 @@
 title: Create a PoS-PoW Hybrid Node
 slug: /how-to-guides/v3/consensus/hybrid-pos-pow
 keywords: node, client, consensus, proof-of-work, proof-of-stake
-<<<<<<< HEAD
-version: '3.0' 
-=======
 version: '3.0'
->>>>>>> ee9217c1
 section: how to guides
 category: consensus
 difficulty: 3
