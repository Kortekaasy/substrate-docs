--- conflicted
+++ resolved
@@ -149,12 +149,7 @@
 ## Examples
 
 ## Resources
-<<<<<<< HEAD
-
-#### Knowledgebase
-=======
 #### Docs
->>>>>>> c8a1ba51
 
 #### Other
 
