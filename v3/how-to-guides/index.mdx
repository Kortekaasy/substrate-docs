---
title: Substrate How-to guides
slug: /how-to-guides/v3
<<<<<<< HEAD
version: '3.0' 
=======
version: '3.0'
>>>>>>> ee9217c1
section: how to guides
category: overview
hideNav: true
---

Substrate how-to guides are in-depth guides for developers with some prior knowledge of Substrate and a
specific goal they want to achieve. Learn more about contributing to these guides [here](/v3/contribute/templates).

## Browse categories

<RelatedMaterialBlock
  text={`Learn the simple patterns that runtime engineers know inside out. These guides cover the basics 
  that will help you understand more complex topics.`}
  linkText={`Basics`}
  link={`/how-to-guides/basics`}
/>
<RelatedMaterialBlock
  text={`A collection of best practices on building pallets using FRAME.`}
  linkText={`Pallet Design`}
  link={`/how-to-guides/pallet-design`}
/>
<RelatedMaterialBlock
  text={`All guides about benchmarking and weight configurations for runtime engineers.`}
  linkText={`Weights`}
  link={`/how-to-guides/weights`}
/>
<RelatedMaterialBlock
  text={`Guides to cover different use cases for testing pallets and other runtime logic.`}
  linkText={`Testing`}
  link={`/how-to-guides/testing`}
/>
<RelatedMaterialBlock
  text={`A collection of guides to help runtime engineers with different types of storage migrations.`}
  linkText={`Storage Migrations`}
  link={`/how-to-guides/storage-migrations`}
/>
<RelatedMaterialBlock
  text={`Discover different ways to implement consensus mechanisms in your runtimes.`}
  linkText={`Consensus`}
  link={`/how-to-guides/consensus`}
/>
<RelatedMaterialBlock
  text={`All things related to integrating and extending standalone Substrate chains to parachains.`}
  linkText={`Parachains`}
  link={`/how-to-guides/parachains`}
/>
<RelatedMaterialBlock
  text={`Guides for tools that are not included out-of-the-box to help you managing Substrate chains in production.`}
  linkText={`Tools`}
  link={`/how-to-guides/tools`}
/><|MERGE_RESOLUTION|>--- conflicted
+++ resolved
@@ -1,11 +1,7 @@
 ---
 title: Substrate How-to guides
 slug: /how-to-guides/v3
-<<<<<<< HEAD
-version: '3.0' 
-=======
 version: '3.0'
->>>>>>> ee9217c1
 section: how to guides
 category: overview
 hideNav: true
