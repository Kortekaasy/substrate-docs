--- conflicted
+++ resolved
@@ -2,11 +2,7 @@
 title: Build a proof of existence dApp
 slug: /tutorials/v3/proof-of-existence
 hideNav: true
-<<<<<<< HEAD
-version: '3.0' 
-=======
 version: '3.0'
->>>>>>> ee9217c1
 sideNav: poe
 section: tutorials
 category: proof of existence
