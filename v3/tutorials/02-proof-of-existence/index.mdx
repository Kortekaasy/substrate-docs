--- conflicted
+++ resolved
@@ -128,7 +128,6 @@
 
    #[frame_support::pallet]
    pub mod pallet {
-<<<<<<< HEAD
        use frame_support::pallet_prelude::*;
        use frame_system::pallet_prelude::*;
        use sp_std::vec::Vec; // Step 3.1 will include this in `Cargo.toml`
@@ -145,23 +144,6 @@
        #[pallet::hooks]
        impl<T: Config> Hooks<BlockNumberFor<T>> for Pallet<T> {}
        #[pallet::call]   // <-- Step 6. code block will replace this.
-=======
-     use frame_support::pallet_prelude::*;
-     use frame_system::pallet_prelude::*;
-     use sp_std::vec::Vec; // Step 3.1 will include this in `Cargo.toml`
-
-   #[pallet::config]  // <-- Step 2. code block will replace this.
-   #[pallet::event]   // <-- Step 3. code block will replace this.
-   #[pallet::error]   // <-- Step 4. code block will replace this.
-   #[pallet::pallet]
-   #[pallet::generate_store(pub(super) trait Store)]
-   pub struct Pallet<T>(_);
-
-   #[pallet::storage] // <-- Step 5. code block will replace this.
-   #[pallet::hooks]
-   impl<T: Config> Hooks<BlockNumberFor<T>> for Pallet<T> {}
-   #[pallet::call]   // <-- Step 6. code block will replace this.
->>>>>>> d86217cb
    }
    ```
 
@@ -288,7 +270,6 @@
    ```rust
    #[pallet::error]
    pub enum Error<T> {
-<<<<<<< HEAD
        /// The proof has already been claimed.
        ProofAlreadyClaimed,
        /// The proof does not exist, so it cannot be revoked.
@@ -296,15 +277,6 @@
        /// The proof is claimed by another account, so caller can't revoke it.
        NotProofOwner,
    }
-=======
-   	/// The proof has already been claimed.
-   	ProofAlreadyClaimed,
-   	/// The proof does not exist, so it cannot be revoked.
-   	NoSuchProof,
-   	/// The proof is claimed by another account, so caller can't revoke it.
-   	NotProofOwner,
-   	}
->>>>>>> d86217cb
    ```
 
 1. Save your changes.
@@ -353,7 +325,6 @@
    // Dispatchable functions must be annotated with a weight and must return a DispatchResult.
    #[pallet::call]
    impl<T: Config> Pallet<T> {
-<<<<<<< HEAD
        #[pallet::weight(1_000)]
        pub fn create_claim(
            origin: OriginFor<T>,
@@ -406,49 +377,6 @@
            Ok(())
        }
    }
-=======
-   	#[pallet::weight(1_000)]
-   	pub fn create_claim(
-   	origin: OriginFor<T>,
-   	proof: Vec<u8>,
-   	) -> DispatchResult {
-   		// Check that the extrinsic was signed and get the signer.
-   		// This function will return an error if the extrinsic is not signed.
-   		// https://docs.substrate.io/v3/runtime/origins
-   		let sender = ensure_signed(origin)?;
-   		// Verify that the specified proof has not already been claimed.
-   		ensure!(!Proofs::<T>::contains_key(&proof), Error::<T>::ProofAlreadyClaimed);
-   		// Get the block number from the FRAME System pallet.
-   		let current_block = <frame_system::Pallet<T>>::block_number();
-   		// Store the proof with the sender and block number.
-   		Proofs::<T>::insert(&proof, (&sender, current_block));
-   		// Emit an event that the claim was created.
-   		Self::deposit_event(Event::ClaimCreated(sender, proof));
-   		Ok(())
-   		}
-   		#[pallet::weight(10_000)]
-   		pub fn revoke_claim(
-   		origin: OriginFor<T>,
-   		proof: Vec<u8>,
-   		) -> DispatchResult {
-   			// Check that the extrinsic was signed and get the signer.
-   			// This function will return an error if the extrinsic is not signed.
-   			// https://docs.substrate.io/v3/runtime/origins
-   			let sender = ensure_signed(origin)?;
-   			// Verify that the specified proof has been claimed.
-   			ensure!(Proofs::<T>::contains_key(&proof), Error::<T>::NoSuchProof);
-   			// Get owner of the claim.
-   			let (owner, _) = Proofs::<T>::get(&proof);
-   			// Verify that sender of the current call is the claim owner.
-   			ensure!(sender == owner, Error::<T>::NotProofOwner);
-   			// Remove claim from storage.
-   			Proofs::<T>::remove(&proof);
-   			// Emit an event that the claim was erased.
-   			Self::deposit_event(Event::ClaimRevoked(sender, proof));
-   			Ok(())
-   		}
-   	}
->>>>>>> d86217cb
    ```
 
 1. Save your changes and close the file.
@@ -460,15 +388,6 @@
    ```
 
 <Message
-<<<<<<< HEAD
-type={'yellow'}
-title={'Information'}
-text="There is a full Node Template solution
-[here](https://github.com/substrate-developer-hub/substrate-node-template/tree/tut-sol/proof-of-existence%2Flatest)
-to use as a reference if you\'re stuck. Check the
-[commit diff from the base `latest` template](https://github.com/substrate-developer-hub/substrate-node-template/compare/latest...tutorials/solutions/proof-of-existence?expand=1)
-for the exact changes."
-=======
   type={'yellow'}
   title={'Information'}
   text="There is a full Node Template solution
@@ -476,7 +395,6 @@
     to use as a reference if you\'re stuck. Check the
     [commit diff from the base template](https://github.com/substrate-developer-hub/substrate-node-template/commit/773d72752f3598e5d405b48c6f716f4153c95070#diff-f191d0eb0afa874a64fb9be550a275f957e220b9076c87d4085c2797ca4e310c)
     for the exact changes."
->>>>>>> d86217cb
 />
 
 ## Build the runtime with your new pallet
@@ -519,7 +437,6 @@
 1. Copy and paste the following code into the`src/TemplateModule.js` file:
 
    ```javascript
-<<<<<<< HEAD
    // React and Semantic UI elements.
    import React, { useState, useEffect } from 'react'
    import { Form, Input, Grid, Message } from 'semantic-ui-react'
@@ -645,146 +562,6 @@
      const { api } = useSubstrate()
      return api.query.templateModule && api.query.templateModule.proofs ? <Main {...props} /> : null
    }
-=======
-  // React and Semantic UI elements.
-  import React, { useState, useEffect } from 'react';
-  import { Form, Input, Grid, Message } from 'semantic-ui-react';
-
-  // Pre-built Substrate front-end utilities for connecting to a node
-  // and making a transaction.
-  import { useSubstrate } from './substrate-lib';
-  import { TxButton } from './substrate-lib/components';
-
-  // Polkadot-JS utilities for hashing data.
-  import { blake2AsHex } from '@polkadot/util-crypto';
-
-  // Main Proof Of Existence component is exported.
-  export function Main (props) {
-    // Establish an API to talk to the Substrate node.
-    const { api } = useSubstrate();
-    // Get the selected user from the `AccountSelector` component.
-    const { accountPair } = props;
-    // React hooks for all the state variables we track.
-    // Learn more at: https://reactjs.org/docs/hooks-intro.html
-    const [status, setStatus] = useState('');
-    const [digest, setDigest] = useState('');
-    const [owner, setOwner] = useState('');
-    const [block, setBlock] = useState(0);
-    // Our `FileReader()` which is accessible from our functions below.
-    let fileReader;
-    // Takes our file, and creates a digest using the Blake2 256 hash function
-    const bufferToDigest = () => {
-      // Turns the file content to a hexadecimal representation.
-      const content = Array.from(new Uint8Array(fileReader.result))
-        .map(b => b.toString(16).padStart(2, '0'))
-        .join('');
-      const hash = blake2AsHex(content, 256);
-      setDigest(hash);
-    };
-
-    // Callback function for when a new file is selected.
-    const handleFileChosen = file => {
-      fileReader = new FileReader();
-      fileReader.onloadend = bufferToDigest;
-      fileReader.readAsArrayBuffer(file);
-    };
-
-    // React hook to update the owner and block number information for a file
-    useEffect(() => {
-      let unsubscribe;
-      // Polkadot-JS API query to the `proofs` storage item in our pallet.
-      // This is a subscription, so it will always get the latest value,
-      // even if it changes.
-      api.query.templateModule
-        .proofs(digest, result => {
-          // Our storage item returns a tuple, which is represented as an array.
-          setOwner(result[0].toString());
-          setBlock(result[1].toNumber());
-        })
-        .then(unsub => {
-          unsubscribe = unsub;
-        });
-      return () => unsubscribe && unsubscribe();
-      // This tells the React hook to update whenever the file digest changes
-      // (when a new file is chosen), or when the storage subscription says the
-      // value of the storage item has updated.
-    }, [digest, api.query.templateModule]);
-
-    // We can say a file digest is claimed if the stored block number is not 0
-    function isClaimed () {
-      return block !== 0;
-    }
-
-    // The actual UI elements which are returned from our component.
-    return (
-      <Grid.Column>
-        <h1>Proof of Existence</h1>
-        {/* Show warning or success message if the file is or is not claimed. */}
-        <Form success={!!digest && !isClaimed()} warning={isClaimed()}>
-          <Form.Field>
-            {/* File selector with a callback to `handleFileChosen`. */}
-            <Input
-              type="file"
-              id="file"
-              label="Your File"
-              onChange={e => handleFileChosen(e.target.files[0])}
-            />
-            {/* Show this message if the file is available to be claimed */}
-            <Message success header="File Digest Unclaimed" content={digest} />
-            {/* Show this message if the file is already claimed. */}
-            <Message
-              warning
-              header="File Digest Claimed"
-              list={[digest, `Owner: ${owner}`, `Block: ${block}`]}
-            />
-          </Form.Field>
-          {/* Buttons for interacting with the component. */}
-          <Form.Field>
-            {/* Button to create a claim. Only active if a file is selected, and not already claimed. Updates the `status`. */}
-            <TxButton
-              accountPair={accountPair}
-              label={'Create Claim'}
-              setStatus={setStatus}
-              type="SIGNED-TX"
-              disabled={isClaimed() || !digest}
-              attrs={{
-                palletRpc: 'templateModule',
-                callable: 'createClaim',
-                inputParams: [digest],
-                paramFields: [true]
-              }}
-            />
-            {/* Button to revoke a claim. Only active if a file is selected, and is already claimed. Updates the `status`. */}
-            <TxButton
-              accountPair={accountPair}
-              label="Revoke Claim"
-              setStatus={setStatus}
-              type="SIGNED-TX"
-              disabled={!isClaimed() || owner !== accountPair.address}
-              attrs={{
-                palletRpc: 'templateModule',
-                callable: 'revokeClaim',
-                inputParams: [digest],
-                paramFields: [true]
-              }}
-            />
-          </Form.Field>
-          {/* Status message about the transaction. */}
-          <div style={{ overflowWrap: 'break-word' }}>{status}</div>
-        </Form>
-      </Grid.Column>
-    );
-  }
-
-  export default function TemplateModule (props) {
-    const { api } = useSubstrate();
-    return api.query.templateModule && api.query.templateModule.proofs
-      ? (
-      <Main {...props} />
-        )
-      : null;
-  }
->>>>>>> d86217cb
    ```
 
 1. Save your changes and close the file.
