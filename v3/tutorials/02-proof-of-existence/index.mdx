--- conflicted
+++ resolved
@@ -62,12 +62,8 @@
 
 <TutorialObjective
   data={{
-<<<<<<< HEAD
-    textLineOne: '1. Launch a Substrate blockchain based on a node template.',
-=======
     textLineOne:
       '1. Launch a Substrate blockchain based on Substrate Node Template.',
->>>>>>> c8a1ba51
     url: '#prepare-to-build-a-dapp',
   }}
 />
@@ -85,17 +81,10 @@
 />
 
 ## Learning outcomes
-<<<<<<< HEAD
-
-- Learn how to think about a Substrate node as a framework to create a decentralized application made of pallets
-- Learn how to create and use a custom FRAME pallet
-- Learn how to modify the front-end node template to match your node's runtime items
-=======
 - Learn how to think of Substrate as a framework to create a decentralized application composed of
   pallets
 - Learn how to create and use a custom FRAME pallet 
 - Learn how to modify the Front-end Node Template to match your node's runtime items
->>>>>>> c8a1ba51
 
 ## Prepare to build a dApp
 
@@ -157,11 +146,7 @@
 #### Next steps
 
 1. Create a custom pallet from scratch
-<<<<<<< HEAD
-2. Implement pallet events, errors and storage items
-=======
 2. Implement pallet events, errors, and storage items
->>>>>>> c8a1ba51
 3. Implement callabe functions `create_claim()` and `revoke_claim()`
 
 ## Building a Custom Pallet
@@ -287,17 +272,6 @@
 <Message
   type={`red`}
   title={`Warning`}
-<<<<<<< HEAD
-  text="The `no_std` feature is required for all pallets! This is because we are building a
-    runtime_ module that _must_ compile to WASM, and therefore cannot depend on rust\'s `std` dependencies.
-    If you take a look at the `pallets/template/Cargo.toml` file, you will see that the template already has
-    `std` default feature disabled which is necessary in order to compile the runtime to WASM. Learn more about why this is
-    necessary in the [Add a Pallet](/tutorials/v3/add-a-pallet) tutorial.
-    You _can_ use `std` features in non-runtime components like `mock.rs` and `tests.rs` using
-    `[dev-dependencies]` _ONLY_. Specifics and examples of this are outside the scope of this
-    tutorial. Learn more about [testing in Substrate here](/v3/runtime/testing).
-    "
-=======
   text=
     "The `no_std` feature is required for all pallets! This is because we are building a
     runtime module that _must_ compile to WASM, and therefore cannot depend on rust\'s `std`
@@ -308,7 +282,6 @@
     non-runtime components like `mock.rs` and `tests.rs` using `[dev-dependencies]`. Specifics and
     examples of this are outside the scope of this tutorial. Learn more about
     [testing in Substrate here](/v3/runtime/testing)."
->>>>>>> c8a1ba51
 />
 
 ### Pallet Configuration Trait
@@ -528,14 +501,6 @@
 interact with our new Proof of Existence pallet!
 
 <Message
-<<<<<<< HEAD
-  type={`yellow`}
-  title={`Information`}
-  text="There is a full node template solution
-    [here](https://github.com/substrate-developer-hub/substrate-node-template/tree/tutorials/solutions/build-a-dapp-v3+1)
-    to use as a reference if you're stuck. Check the commit diff from the base `v3.0.0+1` template for the exact changes.
-    "
-=======
   type={'yellow'}
   title={'Information'}
   text=
@@ -544,7 +509,6 @@
     to use as a reference if you\'re stuck. Check the
     [commit diff from the base `latest` template](https://github.com/substrate-developer-hub/substrate-node-template/compare/latest...tutorials/solutions/proof-of-existence?expand=1)
     for the exact changes."
->>>>>>> c8a1ba51
 />
 
 #### Next steps
@@ -755,15 +719,10 @@
 }
 
 export default function TemplateModule(props) {
-<<<<<<< HEAD
-  const { api } = useSubstrate()
-  return api.query.templateModule && api.query.templateModule.proofs ? <Main {...props} /> : null
-=======
   const { api } = useSubstrate();
   return api.query.templateModule && api.query.templateModule.proofs
     ? <Main {...props} />
     : null;
->>>>>>> c8a1ba51
 }
 ```
 
@@ -773,18 +732,11 @@
 <Message
   type={`yellow`}
   title={`Information`}
-<<<<<<< HEAD
-  text="There is a full node template solution
-      [here](https://github.com/substrate-developer-hub/substrate-node-template/tree/tutorials/solutions/build-a-dapp-v3+1)
-      to use as a reference if you're stuck. Check the commit diff from the base `v3.0.0+1` template for the exact changes.
-      "
-=======
   text="There is a full Front-end Template solution
     [here](https://github.com/substrate-developer-hub/substrate-front-end-template/tree/tut-sol/proof-of-existence%2Flatest)
     to use as a reference if you're stuck. Check the
     [commit diff from the base `latest` template](https://github.com/substrate-developer-hub/substrate-front-end-template/compare/latest...tutorials/solutions/proof-of-existence?expand=1)
     for the exact changes."
->>>>>>> c8a1ba51
 />
 
 ### Submit a proof
