--- conflicted
+++ resolved
@@ -228,13 +228,8 @@
 <Message
   type={`yellow`}
   title={`Information`}
-<<<<<<< HEAD
-  text={`Have a look at [the skeleton of a FRAME pallet](/v3/runtime/frame#skeleton-of-a-pallet#frame-v2)
+  text={`Have a look at [the skeleton of a FRAME pallet](/v3/runtime/frame/#skeleton-of-a-pallet)
   from the docs to learn more about the basic structure of a FRAME pallet.`}
-=======
-  text={`Have a look at [the skeleton of a FRAME pallet](/v3/runtime/frame/#skeleton-of-a-pallet)
-  from the knowledgebase to learn more about the basic structure of a FRAME pallet.`}
->>>>>>> 586c72a1
 />
 
 This tutorial is using the latest version of FRAME so be sure to refer to that. We can start by scaffolding our pallet using the following code:
