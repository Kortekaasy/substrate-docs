---
title: Build a proof of existence dApp
slug: /tutorials/v3/proof-of-existence
hideNav: true
version: '3.0'
sideNav: poe
section: tutorials
category: proof of existence
keywords: dapp, substrate
difficulty: 1
duration: 1 Hour
relevantSkills:
  - Rust
  - FRAME
  - ReactJS
---

This tutorial illustrates how to create a custom proof-of-existence (PoE) service using the Substrate
blockchain development framework and the [FRAME](/v3/runtime/frame) library.

Proof of existence is an approach to validating the authenticity and ownership of a digital object by using the object information stored on the blockchain.
Because the blockchain associates a timestamp and signature with the object, the blockchain record can be used to verify—to serve as proof—that a particular object existed at a specific date and time. It can also verify who the owner of record was at that date and time.

## Digital objects and hashes

Instead of individual files, the blockchain stores digital records using a [cryptographic hash](https://en.wikipedia.org/wiki/Cryptographic_hash_function).
The hash enables the blockchain to store files of arbitrary size efficiently by using a small and unique hash value.
Because any change to a file would result in a different hash, users can prove the validity of a file by computing the hash and comparing that hash with the hash stored on chain.

![File Hash](../../../src/images/tutorials/02-proof-of-existence/file-hash.png)

## Digital objects and account signatures

Blockchains use [public keys](https://en.wikipedia.org/wiki/Public-key_cryptography) to map digital identities to accounts that have private keys.
The blockchain records the account you use to store the hash for a digitial object as part of the transaction.
Because the account information is stored as part of the transaction, the controller of the account can later prove ownership as the person who initially uploaded the file.

## How much time do you need to complete this tutorial?

This tutorial requires compiling Rust code and takes approximately one to two hours to complete.

## Before you begin

For this tutorial, you download and use working code. Before you begin, verify the following:

- You have configured your environment for Substrate development by installing [Rust and the Rust toolchain](/v3/getting-started/installation).

- You have completed the
  [Create your first Substrate blockchain](/tutorials/v3/create-your-first-substrate-chain) and have the [node](https://github.com/substrate-developer-hub/substrate-node-template) and
  [front-end](https://github.com/substrate-developer-hub/substrate-front-end-template) templates installed.

- You are generally familiar with software development and use command-line interfaces.

By completing this tutorial, you will accomplish the following objectives:

- Learn the basic structure of a custom pallet.

- See examples of how Rust macros simplify the code you need to write.

- Start a blockchain node that contains a custom pallet.

- Add front-end code that exposes the proof-of-existence pallet.

## Design the application

The proof of existence application exposes the following callable functions:

- `create_claim()` allows a user to claim the existence of a file by uploading a hash.

- `revoke_claim()` allows the current owner of a claim to revoke ownership.

These functions only require you to store information about the proofs that have been claimed, and who made those claims.

## Build a custom pallet

The Substrate node template has a FRAME-based [runtime](/v3/concepts/runtime).
[FRAME](/v3/runtime/frame) is a library of code that allows
you to build a Substrate runtime by composing modules called "pallets". You can think of the
pallets as individual pieces of logic that define what your blockchain can do. Substrate provides
you with a number of pre-built pallets for use in FRAME-based runtimes.

![Runtime composition](../../../src/images/tutorials/02-proof-of-existence/frame-runtime.png)

This tutorial shows you how to create your own FRAME pallet to be included in your custom blockchain.

### Set up scaffolding for your pallet

This tutorial demonstrates how to create a custom pallet from scratch.
Therefore, the first step is to remove some files and content from the files in the node template directory.

1. Open a terminal shell and navigate to the root directory for the node template.

1. Change to the `pallets/template/src` directory by running the following command:

   ```bash
   cd pallets/template/src
   ```

1. Remove the following files:

   ```
   benchmarking.rs
   mock.rs
   tests.rs
   ```

1. Open the `lib.rs` file in a text editor.

   This file contains code that you can use as a template for a new pallet.
   You won't be using the template code in this tutorial.
   However, you can review the template code to see what it provides before you delete it.

1. Delete all of the lines in the `lib.rs` file.

1. Add the macro required to build both the native Rust binary (`std`) and the WebAssembly (`no_std`) binary.

   ```rust
   #![cfg_attr(not(feature = "std"), no_std)]
   ```

   All of the pallets used in a runtime must be set to compile with the `no_std` features.

1. Add a skeleton set of pallet dependencies and [macros](/v3/runtime/macros) that the custom pallet requires by copying the following code:

<<<<<<< HEAD
    ```rust
    // Re-export pallet items so that they can be accessed from the crate namespace.
    pub use pallet::*;
    
    #[frame_support::pallet]
    pub mod pallet {
      use frame_support::pallet_prelude::*;
      use frame_system::pallet_prelude::*;
      use sp_std::vec::Vec; // Step 3.1 will include this in `Cargo.toml`
      
    #[pallet::config]  // <-- Step 2. code block will replace this.
    #[pallet::event]   // <-- Step 3. code block will replace this.
    #[pallet::error]   // <-- Step 4. code block will replace this.
    #[pallet::pallet]
    #[pallet::generate_store(pub(super) trait Store)]
    #[pallet::generate_storage_info]
    pub struct Pallet<T>(_);
    
    #[pallet::storage] // <-- Step 5. code block will replace this.
    #[pallet::hooks]
    impl<T: Config> Hooks<BlockNumberFor<T>> for Pallet<T> {}
    #[pallet::call]   // <-- Step 6. code block will replace this.
    }
    ```

    You now have a framework that includes placeholders for _events_, _errors_, _storage_, and _callable functions_.
=======
   ```rust
   // Re-export pallet items so that they can be accessed from the crate namespace.
   pub use pallet::*;

   #[frame_support::pallet]
   pub mod pallet {
     use frame_support::pallet_prelude::*;
     use frame_system::pallet_prelude::*;
     use sp_std::vec::Vec; // Step 3.1 will include this in `Cargo.toml`

   #[pallet::config]  // <-- Step 2. code block will replace this.
   #[pallet::event]   // <-- Step 3. code block will replace this.
   #[pallet::error]   // <-- Step 4. code block will replace this.
   #[pallet::pallet]
   #[pallet::generate_store(pub(super) trait Store)]
   pub struct Pallet<T>(_);

   #[pallet::storage] // <-- Step 5. code block will replace this.
   #[pallet::hooks]
   impl<T: Config> Hooks<BlockNumberFor<T>> for Pallet<T> {}
   #[pallet::call]   // <-- Step 6. code block will replace this.
   }
   ```

   You now have a framework that includes placeholders for _events_, _errors_, _storage_, and _callable functions_.
>>>>>>> bb1c8ec4

1. Save your changes.

## Configure the pallet to emit events

Every pallet has a [Rust "trait"](https://doc.rust-lang.org/book/ch10-02-traits.html) called `Config`.
You use this trait to configure the settings that your specific pallet requires.
For this tutorial, the configuration setting enables the pallet to emit events.

To define the `Config` trait for the proof-of-existence pallet:

1. Open the `pallets/template/src/lib.rs` file in a text editor.

1. Replace the `#[pallet::config]` line with the following code block:

   ```rust
   /// Configure the pallet by specifying the parameters and types on which it depends.
   #[pallet::config]
   pub trait Config: frame_system::Config {
   /// Because this pallet emits events, it depends on the runtime's definition of an event.
   type Event: From<Event<Self>> + IsType<<Self as frame_system::Config>::Event>;
   }
   ```

1. Save your changes.

## Implement pallet events

Now that you've configured the pallet to emit events, you are ready to define those events.
As described in [Design the application](#design-the-application), the proof-of-existence pallet emits an event under the following conditions:

- When a new proof is added to the blockchain.
- When a proof is revoked.

Each event also displays an `AccountId` to identify who triggered the
event and the proof-of-existence data (as `Vec<u8>`) that is being stored or removed.
By convention, each event includes an array with descriptive names for its parameters.

To implement the pallet events:

1. Open the `pallets/template/src/lib.rs` file in a text editor.

1. Replace the `#[pallet::event]` line with the following code block:

   ```rust
   // Pallets use events to inform users when important changes are made.
   // Event documentation should end with an array that provides descriptive names for parameters.
   // https://docs.substrate.io/v3/runtime/events-and-errors
   #[pallet::event]
   #[pallet::generate_deposit(pub(super) fn deposit_event)]
   pub enum Event<T: Config> {
     /// Event emitted when a proof has been claimed. [who, claim]
     ClaimCreated(T::AccountId, Vec<u8>),
     /// Event emitted when a claim is revoked by the owner. [who, claim]
     ClaimRevoked(T::AccountId, Vec<u8>),
   }
   ```

1. Save your changes.

## Include `sp-std` library

You might notice that the proof-of-existence pallet uses the `Vec<u8>` type.
This type is included in the `std` Rust library.
However, you _cannot_ use the `std` library for pallet development.
Instead, the proof-of-existence pallet uses the [sp-std crate](/rustdocs/latest/sp_std/index.html) to declare the `Vec<u8>` type under the `mod pallet` section:

```rust
use sp_std::vec::Vec;
```

The `sp-std` crate provides many standard Rust library functions modified to be compatible with `no_std` configuration.
To use the `sp-std` crate, you must update the pallet dependencies in the `Cargo.toml` file.

To add the `sp-std` crate to the pallet:

1. Open the `pallets/template/Cargo.toml` file in a text editor.

1. Add the following `sp-std` dependencies section to the file:

   ```toml
   [dependencies.sp-std]
   default-features = false
   git = 'https://github.com/paritytech/substrate.git'
   tag = 'monthly-2021-10'  # or the latest monthly
   version = '4.0.0-dev'    # or the latest version
   ```

1. Add the `sp-std` crate to the list of features.

   ```toml
   [features]
   default = ['std']
   std = [
     # -- snip --
     'sp-std/std',
   ]
   ```

1. Save your changes and close the file.

## Include pallet errors

The events you defined indicate when calls to the pallet have completed successfully.
Errors indicate when a call has failed, and why it has failed.
For this tutorial, you define the following error conditions:

- An attempt to claim a proof that has already been claimed.

- An attempt to revoke a proof that does not exist.

- An attempt to revoke a proof that has been claimed by another account.

To implement the errors for the proof-of-existence pallet:

1. Open the `pallets/template/src/lib.rs` file in a text editor.

1. Replace the `#[pallet::error]` line with the following code block:

   ```rust
   #[pallet::error]
   pub enum Error<T> {
     /// The proof has already been claimed.
     ProofAlreadyClaimed,
     /// The proof does not exist, so it cannot be revoked.
     NoSuchProof,
     /// The proof is claimed by another account, so caller can't revoke it.
     NotProofOwner,
     }
   ```

1. Save your changes.

## Implement a storage map for stored items

To add a new proof to the blockchain, the proof-of-existence pallet requires a storage mechanism.
To address this requirement, you can create a [hash map](https://en.wikipedia.org/wiki/Hash_table) that maps each proof to its owner and records the block number when the proof was made.
To create this hash map, you can use the FRAME [`StorageMap`](/rustdocs/latest/frame_support/storage/types/struct.StorageMap.html) pallet.

To implement storage for the proof-of-existence pallet:

1. Open the `pallets/template/src/lib.rs` file in a text editor.

1. Replace the `#[pallet::storage]` line with the following code block:

   ```rust
   #[pallet::storage]
   pub(super) type Proofs<T: Config> = StorageMap<_, Blake2_128Concat, Vec<u8>, (T::AccountId, T::BlockNumber), ValueQuery>;
   ```

1. Save your changes.

## Implement callable functions

The proof-of-existence pallet exposes two callable functions to users:

- `create_claim()` allows a user to claim the existence of a file with a proof.

- `revoke_claim()` allows the owner of a claim to revoke the claim.

These functions use the `StorageMap` to implement the following logic:

- If a proof has an owner and a block number, then it has been claimed.
- If a proof does not have an owner and a block number, then it is available to be claimed and written to storage.

To implement this logic in the proof-of-existence pallet:

1. Open the `pallets/template/src/lib.rs` file in a text editor.

1. Replace the `#[pallet::call]` line with the following code block:

   ```rust
   // Dispatchable functions allow users to interact with the pallet and invoke state changes.
   // These functions materialize as "extrinsics", which are often compared to transactions.
   // Dispatchable functions must be annotated with a weight and must return a DispatchResult.
   #[pallet::call]
   impl<T: Config> Pallet<T> {
     #[pallet::weight(1_000)]
     pub fn create_claim(
       origin: OriginFor<T>,
       proof: Vec<u8>,
       ) -> DispatchResult {
         // Check that the extrinsic was signed and get the signer.
         // This function will return an error if the extrinsic is not signed.
         // https://docs.substrate.io/v3/runtime/origins
         let sender = ensure_signed(origin)?;

         // Verify that the specified proof has not already been claimed.
         ensure!(!Proofs::<T>::contains_key(&proof), Error::<T>::ProofAlreadyClaimed);

         // Get the block number from the FRAME System pallet.
         let current_block = <frame_system::Pallet<T>>::block_number();

         // Store the proof with the sender and block number.
         Proofs::<T>::insert(&proof, (&sender, current_block));

         // Emit an event that the claim was created.
         Self::deposit_event(Event::ClaimCreated(sender, proof));

         Ok(())
         }

         #[pallet::weight(10_000)]
         pub fn revoke_claim(
           origin: OriginFor<T>,
           proof: Vec<u8>,
           ) -> DispatchResult {
             // Check that the extrinsic was signed and get the signer.
             // This function will return an error if the extrinsic is not signed.
             // https://docs.substrate.io/v3/runtime/origins
             let sender = ensure_signed(origin)?;

             // Verify that the specified proof has been claimed.
             ensure!(Proofs::<T>::contains_key(&proof), Error::<T>::NoSuchProof);

             // Get owner of the claim.
             let (owner, _) = Proofs::<T>::get(&proof);

             // Verify that sender of the current call is the claim owner.
             ensure!(sender == owner, Error::<T>::NotProofOwner);

             // Remove claim from storage.
             Proofs::<T>::remove(&proof);

             // Emit an event that the claim was erased.
             Self::deposit_event(Event::ClaimRevoked(sender, proof));
             Ok(())
           }
     }
   ```

1. Save your changes and close the file.

1. Check that your code compiles by running the following command:

   ```bash
   cargo check -p node-template-runtime
   ```

<Message
  type={'yellow'}
  title={'Information'}
  text="There is a full Node Template solution
    [here](https://github.com/substrate-developer-hub/substrate-node-template/tree/tut-sol/proof-of-existence%2Flatest)
    to use as a reference if you\'re stuck. Check the
    [commit diff from the base `latest` template](https://github.com/substrate-developer-hub/substrate-node-template/compare/latest...tutorials/solutions/proof-of-existence?expand=1)
    for the exact changes."
/>

## Build the runtime with your new pallet

After you've copied all of the parts of the proof-of-existence pallet into the `pallets/template/lib.rs`file, you are ready to compile and start the node.

To compile and start the updated Substrate node:

1. Open a terminal shell.

1. Change to the root directory for the node template.

1. Compile the node template by running the following command:

   ```bash
   cargo build --release
   ```

1. Start the node in development mode by running the following command:

   ```bash
   ./target/release/node-template --dev --tmp
   ```

1. Verify the node produces blocks.

## Build a custom front-end component

Now that you have a new blockchain running with the custom
proof-of-existence pallet, let's add a custom React component to the front-end template.
The React component enables you to expose the proof-of-existence capabilities and test interacting with the new pallet.

### Add your custom react component

1. Open a new terminal shell on your computer, then change to the root directory where you installed the front-end template.

1. Open the `src/TemplateModule.js` file in a text editor.

1. Delete the entire contents of that file.

1. Copy and paste the following code into the`src/TemplateModule.js` file:

   ```javascript
   // React and Semantic UI elements.
   import React, { useState, useEffect } from 'react'
   import { Form, Input, Grid, Message } from 'semantic-ui-react'

   // Pre-built Substrate front-end utilities for connecting to a node
   // and making a transaction.
   import { useSubstrate } from './substrate-lib'
   import { TxButton } from './substrate-lib/components'

   // Polkadot-JS utilities for hashing data.
   import { blake2AsHex } from '@polkadot/util-crypto'

   // Main Proof Of Existence component is exported.
   export function Main(props) {
     // Establish an API to talk to the Substrate node.
     const { api } = useSubstrate()
     // Get the selected user from the `AccountSelector` component.
     const { accountPair } = props
     // React hooks for all the state variables we track.
     // Learn more at: https://reactjs.org/docs/hooks-intro.html
     const [status, setStatus] = useState('')
     const [digest, setDigest] = useState('')
     const [owner, setOwner] = useState('')
     const [block, setBlock] = useState(0)
     // Our `FileReader()` which is accessible from our functions below.
     let fileReader
     // Takes our file, and creates a digest using the Blake2 256 hash function
     const bufferToDigest = () => {
       // Turns the file content to a hexadecimal representation.
       const content = Array.from(new Uint8Array(fileReader.result))
         .map(b => b.toString(16).padStart(2, '0'))
         .join('')
       const hash = blake2AsHex(content, 256)
       setDigest(hash)
     }

     // Callback function for when a new file is selected.
     const handleFileChosen = file => {
       fileReader = new FileReader()
       fileReader.onloadend = bufferToDigest
       fileReader.readAsArrayBuffer(file)
     }

     // React hook to update the owner and block number information for a file
     useEffect(() => {
       let unsubscribe
       // Polkadot-JS API query to the `proofs` storage item in our pallet.
       // This is a subscription, so it will always get the latest value,
       // even if it changes.
       api.query.templateModule
         .proofs(digest, result => {
           // Our storage item returns a tuple, which is represented as an array.
           setOwner(result[0].toString())
           setBlock(result[1].toNumber())
         })
         .then(unsub => {
           unsubscribe = unsub
         })
       return () => unsubscribe && unsubscribe()
       // This tells the React hook to update whenever the file digest changes
       // (when a new file is chosen), or when the storage subscription says the
       // value of the storage item has updated.
     }, [digest, api.query.templateModule])

     // We can say a file digest is claimed if the stored block number is not 0
     function isClaimed() {
       return block !== 0
     }

     // The actual UI elements which are returned from our component.
     return (
       <Grid.Column>
         <h1>Proof of Existence</h1>
         {/* Show warning or success message if the file is or is not claimed. */}
         <Form success={!!digest && !isClaimed()} warning={isClaimed()}>
           <Form.Field>
             {/* File selector with a callback to `handleFileChosen`. */}
             <Input
               type="file"
               id="file"
               label="Your File"
               onChange={e => handleFileChosen(e.target.files[0])}
             />
             {/* Show this message if the file is available to be claimed */}
             <Message success header="File Digest Unclaimed" content={digest} />
             {/* Show this message if the file is already claimed. */}
             <Message
               warning
               header="File Digest Claimed"
               list={[digest, `Owner: ${owner}`, `Block: ${block}`]}
             />
           </Form.Field>
           {/* Buttons for interacting with the component. */}
           <Form.Field>
             {/* Button to create a claim. Only active if a file is selected, and not already claimed. Updates the `status`. */}
             <TxButton
               accountPair={accountPair}
               label={'Create Claim'}
               setStatus={setStatus}
               type="SIGNED-TX"
               disabled={isClaimed() || !digest}
               attrs={{
                 palletRpc: 'templateModule',
                 callable: 'createClaim',
                 inputParams: [digest],
                 paramFields: [true],
               }}
             />
             {/* Button to revoke a claim. Only active if a file is selected, and is already claimed. Updates the `status`. */}
             <TxButton
               accountPair={accountPair}
               label="Revoke Claim"
               setStatus={setStatus}
               type="SIGNED-TX"
               disabled={!isClaimed() || owner !== accountPair.address}
               attrs={{
                 palletRpc: 'templateModule',
                 callable: 'revokeClaim',
                 inputParams: [digest],
                 paramFields: [true],
               }}
             />
           </Form.Field>
           {/* Status message about the transaction. */}
           <div style={{ overflowWrap: 'break-word' }}>{status}</div>
         </Form>
       </Grid.Column>
     )
   }

   export default function TemplateModule(props) {
     const { api } = useSubstrate()
     return api.query.templateModule && api.query.templateModule.proofs ? (
       <Main {...props} />
     ) : null
   }
   ```

1. Save your changes and close the file.

1. Start the front-end template by running the following command:

   ```
   yarn start
   ```

1. Open **http://localhost:8000** in a browser to view the front-end template.

The customized front-end template includes the new proof of existence
component.

### Submit a proof

To test the proof-of-existence pallet using the new front-end component:

1. Click **Choose file** and select any file on your computer.

   The proof-of-existence pallet generates the hash for the selected file and displays it in the File Digest field.

   Because the file does not have an owner or block number, it is available to claim.

1. Click **Create Claim** to take ownership of the file.

   ![Proof Of Existence Component](../../../src/images/tutorials/02-proof-of-existence/poe-component.png)

   Clicking **Create Claim** calls the `create_claim` function in the custom proof-of-existence pallet.
   The front-end component displays the file digest, account identifier, and block number for the completed transaction.

1. Verify the claim is successful and a new `claimCreated` event appears in the Events component.

   ![Claimed File](../../../src/images/tutorials/02-proof-of-existence/poe-claimed.png)

   The front-end component recognizes that the file is now claimed, and gives you the option to revoke the claim.

   Remember, only the owner can revoke the claim. If you select another user account, the revoke option is disabled.

## Next steps

In this tutorial, you learned the basics of how to create a new custom pallet, including:

- How to add events, errors, storage, and callable functions to a custom pallet.

- How to integrate the custom pallet into the runtime.

- How to compile and start a node that includes your custom pallet.

- How you can add a React front-end component to expose the custom pallet to users.

This tutorial covered the basics without diving too deeply into the code.
However, there's much more you can do as you work toward building your own fully-customized blockchain.
Custom pallets enable you to expose the features you want your blockchain to support.

To learn more about what's possible by creating custom pallets, explore the
[FRAME documentation](/v3/runtime/frame) and the [how-to guides](/how-to-guides).
For a more challenging version of this tutorial, move onto the [Substrate Kitties tutorial](/tutorials/v3/kitties/pt1/).<|MERGE_RESOLUTION|>--- conflicted
+++ resolved
@@ -122,7 +122,6 @@
 
 1. Add a skeleton set of pallet dependencies and [macros](/v3/runtime/macros) that the custom pallet requires by copying the following code:
 
-<<<<<<< HEAD
     ```rust
     // Re-export pallet items so that they can be accessed from the crate namespace.
     pub use pallet::*;
@@ -149,33 +148,6 @@
     ```
 
     You now have a framework that includes placeholders for _events_, _errors_, _storage_, and _callable functions_.
-=======
-   ```rust
-   // Re-export pallet items so that they can be accessed from the crate namespace.
-   pub use pallet::*;
-
-   #[frame_support::pallet]
-   pub mod pallet {
-     use frame_support::pallet_prelude::*;
-     use frame_system::pallet_prelude::*;
-     use sp_std::vec::Vec; // Step 3.1 will include this in `Cargo.toml`
-
-   #[pallet::config]  // <-- Step 2. code block will replace this.
-   #[pallet::event]   // <-- Step 3. code block will replace this.
-   #[pallet::error]   // <-- Step 4. code block will replace this.
-   #[pallet::pallet]
-   #[pallet::generate_store(pub(super) trait Store)]
-   pub struct Pallet<T>(_);
-
-   #[pallet::storage] // <-- Step 5. code block will replace this.
-   #[pallet::hooks]
-   impl<T: Config> Hooks<BlockNumberFor<T>> for Pallet<T> {}
-   #[pallet::call]   // <-- Step 6. code block will replace this.
-   }
-   ```
-
-   You now have a framework that includes placeholders for _events_, _errors_, _storage_, and _callable functions_.
->>>>>>> bb1c8ec4
 
 1. Save your changes.
 
