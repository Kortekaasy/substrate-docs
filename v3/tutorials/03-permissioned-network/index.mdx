--- conflicted
+++ resolved
@@ -2,12 +2,8 @@
 title: Start a Permissioned Network
 slug: /tutorials/v3/permissioned-network
 hideNav: true
-<<<<<<< HEAD
 version: '3.0' 
-=======
 sideNav: permissionedNetwork
-version: 3.0 
->>>>>>> 3f32db1b
 section: tutorials
 category: permissioned network
 keywords: permissioned, consortium, 
