--- conflicted
+++ resolved
@@ -258,11 +258,7 @@
 					endowed_accounts[1].clone()
 				),
 			],
-<<<<<<< HEAD
-		}),
-=======
 		},
->>>>>>> b487d0ab
 
 	/* --snip-- */
 
