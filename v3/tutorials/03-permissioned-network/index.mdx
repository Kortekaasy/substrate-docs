--- conflicted
+++ resolved
@@ -237,26 +237,15 @@
 ```rust
 /// Configure initial storage state for FRAME modules.
 fn testnet_genesis(
-<<<<<<< HEAD
     wasm_binary: &[u8],
     initial_authorities: Vec<(AuraId, GrandpaId)>,
     root_key: AccountId,
     endowed_accounts: Vec<AccountId>,
     _enable_println: bool,
 ) -> GenesisConfig {
-=======
-	wasm_binary: &[u8],
-	initial_authorities: Vec<(AuraId, GrandpaId)>,
-	root_key: AccountId,
-	endowed_accounts: Vec<AccountId>,
-	_enable_println: bool,
-	) -> GenesisConfig {
-	GenesisConfig {
->>>>>>> d86217cb
 
 		/* --snip-- */
 
-<<<<<<< HEAD
     /*** Add This Block Item ***/
         node_authorization: NodeAuthorizationConfig {
             nodes: vec![
@@ -273,22 +262,6 @@
 
     /* --snip-- */
 
-=======
-		/*** Add This Block Item ***/
-		node_authorization: NodeAuthorizationConfig {
-		nodes: vec![
-			(
-			OpaquePeerId(bs58::decode("12D3KooWBmAwcd4PJNJvfV89HwE48nwkRmAgo8Vy3uQEyNNHBox2").into_vec().unwrap()),
-			endowed_accounts[0].clone()
-			),
-			(
-			OpaquePeerId(bs58::decode("12D3KooWQYV9dGMFoRzNStwpXztXaBUjtPqi6aU76ZgUriHhKust").into_vec().unwrap()),
-			endowed_accounts[1].clone()
-			),
-			],
-		},
-	}
->>>>>>> d86217cb
 }
 ```
 
