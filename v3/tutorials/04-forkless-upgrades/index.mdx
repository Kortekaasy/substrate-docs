--- conflicted
+++ resolved
@@ -149,21 +149,10 @@
 <Message
   type={`yellow`}
   title={`Information`}
-<<<<<<< HEAD
   text="The runtime upgrade should consume the entire block to avoid extrinsics trying to execute on a different version of a runtime when called.
   Although theoretically one may be able to use [transaction priority](/v3/concepts/tx-pool#transaction-priority) and carefully study the FRAME logic involved to allow for other extrinsics to be dispatched in the same block as the upgrade, it is a very poor idea to try to do this for almost any blockchain: it is worth to spend one block to keep this operation clean and reduce chance of error.
   This study is outside the scope of this tutorial.
   "
-=======
-  text="The runtime upgrade should consume the entire block to avoid extrinsics trying to execute
-	on a different version of a runtime when called. Although theoretically one may be able to
-	use [transaction priority](/v3/concepts/tx-pool#transaction-priority)
-	and carefully study the FRAME logic involved to allow for other extrinsics to be dispatched
-	in the same block as the upgrade, it is a very poor idea to try to do this for almost
-	any blockchain: it is worth to spend one block to keep this operation clean and reduce
-	chance of error. This study is outside the scope of this tutorial.
-	"
->>>>>>> 507b49a0
 />
 
 The [`set_code` function](/rustdocs/latest/src/frame_system/lib.rs.html#345-352)'s
@@ -368,18 +357,9 @@
 <Message
   type={`green`}
   title={`Tip`}
-<<<<<<< HEAD
   text="Some ad blockers and browser restrictions (e.g. the built-in Shield in Brave browser, and https requirement for socket connection in Firefox) interfere with connecting to a local node. Make sure to check them and, if needed, turn them off.
   You may not get connecting from a remote IP (like `polkadot.js.org/apps/`) to a local node working. If you are unable to solve this, we encourage you to host your app locally, like [the apps UI](https://github.com/polkadot-js/apps#development).
   "
-=======
-  text="Some ad blockers and browser restrictions (e.g. the built-in Shield in Brave browser, and https
-	  requirement for socket connection in Firefox) interfere with connecting to a local node. Make sure
-	  to check them and, if needed, turn them off. You may not get connecting from a remote IP (like `polkadot.js.org/apps/`)
-	  to a local node working. If you are unable to solve this, we encourage you to
-	  host your app locally, like [the apps UI](https://github.com/polkadot-js/apps#development).
-	  "
->>>>>>> 507b49a0
 />
 
 Use Alice's account to invoke the `sudoUncheckedWeight` function and use the `setCode` function from the system
