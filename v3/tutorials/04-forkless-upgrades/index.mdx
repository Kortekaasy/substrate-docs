--- conflicted
+++ resolved
@@ -2,12 +2,8 @@
 title: Initiate a Forkless Runtime Upgrade
 slug: /tutorials/v3/forkless-upgrades
 hideNav: true
-<<<<<<< HEAD
 version: '3.0' 
-=======
 sideNav: forklessUpgrades
-version: 3.0 
->>>>>>> 3f32db1b
 section: tutorials
 category: forkless upgrades
 keywords: runtime upgrades, forkless, schedular pallet
