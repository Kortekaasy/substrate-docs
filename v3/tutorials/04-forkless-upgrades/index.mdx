--- conflicted
+++ resolved
@@ -2,11 +2,7 @@
 title: Initiate a Forkless Runtime Upgrade
 slug: /tutorials/v3/forkless-upgrades
 hideNav: true
-<<<<<<< HEAD
-version: '3.0' 
-=======
 version: '3.0'
->>>>>>> ee9217c1
 sideNav: forklessUpgrades
 section: tutorials
 category: forkless upgrades
