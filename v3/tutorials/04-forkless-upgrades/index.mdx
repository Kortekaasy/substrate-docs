---
title: Initiate a Forkless Runtime Upgrade
slug: /tutorials/v3/forkless-upgrades
hideNav: true
version: '3.0'
sideNav: forklessUpgrades
section: tutorials
category: forkless upgrades
keywords: runtime upgrades, forkless, schedular pallet
difficulty: 1
duration: 2 Hour
relevantSkills:
  - Rust
  - Blockchain basics
  - FRAME
  - Wasm
---

## Introduction

One of the defining features of the Substrate blockchain development framework is its support for
**forkless runtime upgrades**. Forkless upgrades are a means of enhancing a blockchain runtime in a
way that is supported and protected by the capabilities of the blockchain itself. A blockchain's
[runtime](/v3/concepts/runtime) defines the [state](/v3/runtime/storage) the
blockchain can hold and also defines the logic for effecting changes to that state.

![node-diagram.png](../../../src/images/tutorials/04-forkless-upgrade/node-diagram.png)

Substrate makes it possible to deploy enhanced runtime capabilities (**including _breaking_ changes(!)**)
without a [hard fork](/v3/getting-started/glossary#fork). Because the definition of the
runtime is itself an element in a Substrate chain's state, network participants may update this
value by way of an [extrinsic](/v3/concepts/extrinsics), specifically
[the `set_code` function](/rustdocs/latest/frame_system/pallet/enum.Call.html#variant.set_code).
Since updates to runtime state are bound by the blockchain's consensus mechanisms and cryptographic
guarantees, network participants can use the blockchain itself to trustlessly distribute updated or
extended runtime logic without needing to fork the chain or even release a new blockchain client.

This tutorial will use the Substrate Developer Hub
[Node Template](https://github.com/substrate-developer-hub/substrate-node-template) to explore two
mechanisms for forkless upgrades of [FRAME](/v3/runtime/frame)-based runtimes.
First, the
[`sudo_unchecked_weight`](/rustdocs/latest/pallet_sudo/pallet/enum.Call.html#variant.sudo_unchecked_weight)
function from the [Sudo pallet](/v3/runtime/frame#sudo) will be used to perform an
upgrade that adds the [Scheduler pallet](/v3/runtime/frame#scheduler). Then, the
[`schedule`](/rustdocs/latest/pallet_scheduler/pallet/enum.Call.html#variant.schedule)
function from the Scheduler pallet will be used to perform an upgrade that increases the
[existential (minimum) balance](/v3/getting-started/glossary#existential-deposit)
for network accounts.

If you have problems with this tutorial, the Substrate community is full of helpful resources! We
maintain an active
[Substrate Technical chat room](https://matrix.to/#/#substrate-technical:matrix.org) and
monitor the
[`substrate` tag on Stack Overflow](https://stackoverflow.com/questions/tagged/substrate). You can
also use the [`subport` GitHub repository](https://github.com/paritytech/subport/issues/new) to
create an Issue.

<Message
  type={`yellow`}
  title={`Information`}
  text="Please do note that your problem may already solved on Stackoverflow or Subport
    do a search first for keywords in your error messages and concepts, and if you found them useful
    as well, comment to let us know that it\'s a common issue to escalate for a fix.
    "
/>

<Message
  type={`green`}
  title={`Tip`}
  text={`
  1. To get a sense of what runtime upgrades are more concretely, read the
   [runtime upgrade documentation](/v3/runtime/upgrades) first, or at least have
   it open as a reference as you progress.
  2. If you haven't already, you should complete these tutorials before this one:
      - [Create Your First Substrate Chain](/tutorials/v3/create-your-first-substrate-chain),
      which will guide you through the process of setting up your development environment.
      - [Add a Pallet to Your Runtime](/tutorials/v3/add-a-pallet), which will introduce the
     FRAME system for runtime development and guide you through the process of extending the
     capabilities of a FRAME runtime by adding a pallet.
   `}
/>

## What You Will Be Doing

Before we even get started, let's layout what we are going to do over the course of this tutorial. We will:

<TutorialObjective
  data={{
    textLineOne:
      '1. Use a sudo call to include the Schedular pallet in a live runtime.',
    url: '/tutorials/v3/forkless-upgrades#sudo-upgrade',
  }}
/>
<TutorialObjective
  data={{
    textLineOne: '2. Schedule a runtime upgrade.',
    url: '/tutorials/v3/forkless-upgrades#schedule-an-upgrade',
  }}
/>

## Learning outcomes

- Understand some basic governance features in Substrate chains
- Gain experience with how a Substrate chain can upgrade it's runtime
- Learn how to use the schedular pallet in your runtime

## Sudo Upgrade

This part of the tutorial will step you through launching a Substrate chain and initiating a simple
runtime upgrade using the [Sudo pallet](/v3/runtime/frame#sudo).

### Start the Template Node

Since forkless runtime upgrades do not require network participants to restart their blockchain
clients, the first step of this tutorial is to start the template node as-is. Build and start the
unmodified [Node Template](https://github.com/substrate-developer-hub/substrate-node-template).

```shell
cargo run --release -- --dev 
```

<br />
<Message
  type={`green`}
  title={`Tip`}
  text="**Leave this node running!** Notice that the node will not be restarted as part of this tutorial
	despite the fact that two runtime upgrades are performed.
	You will be editing and re-compiling the node\'s runtime code, but _do not_ stop and restart the
	node to prove to yourself that the runtime upgrade is in fact done on an _active_ (dev) network,
	not a rebuilt or restarted one.
	"
/>

By default, the [well-known Alice account](/v3/tools/subkey#well-known-keys) is
configured as the holder of the Sudo pallet's key in the `development_config` function of the
template node's
[chain specification file](https://github.com/substrate-developer-hub/substrate-node-template/blob/v3.0.0/node/src/chain_spec.rs) -
this is the configuration that is used when the node is launched with the `--dev` flag. This means
that Alice's account will be the one used to perform runtime upgrades throughout this tutorial.

#### Runtime Upgrade Resource Accounting

Dispatchable calls in Substrate are always associated with a
[weight](/v3/concepts/weight), which is used for resource accounting. FRAME's
System module bounds extrinsics to a block
[`BlockLength`](/rustdocs/latest/frame_system/limits/struct.BlockLength.html) and
[`BlockWeights`](/rustdocs/latest/frame_system/limits/struct.BlockWeights.html) limit.
The `set_code` function in
[the `System` module](https://github.com/paritytech/substrate/blob/v3.0.0/frame/system/src/lib.rs) is
intentionally designed to consume the maximum weight that may fit in a block.

<Message
  type={`yellow`}
  title={`Information`}
  text="The runtime upgrade should consume the entire block to avoid extrinsics trying to execute
	on a different version of a runtime when called. Although theoretically one may be able to 
	use [transaction priority](/v3/concepts/tx-pool#transaction-priority)
	and carefully study the FRAME logic involved to allow for other extrinsics to be dispatched 
	in the same block as the upgrade, it is a very poor idea to try to do this for almost
	any blockchain: it is worth to spend one block to keep this operation clean and reduce 
	chance of error. This study is outside the scope of this tutorial.
	"
/>

The [`set_code` function](/rustdocs/latest/src/frame_system/lib.rs.html#345-352)'s
weight annotation also specifies that the extrinsic call is in
[the `Operational` class](/v3/runtime/weights-and-fees#operational-dispatches) of dispatchable
function, which identifies it as relating to network _operations_ and impacts the accounting of its
resources, such as by exempting it from the
[`TransactionByteFee`](/rustdocs/latest/pallet_transaction_payment/pallet/trait.Config.html#associatedtype.TransactionByteFee).

### Use `sudo` to dispatch

As the name of the [Sudo pallet](/v3/runtime/frame#sudo) implies, it provides
capabilities related to the management of a single
[`sudo` ("superuser do")](https://en.wikipedia.org/wiki/Sudo) administrator. In FRAME, the `Root`
Origin is used to identify the runtime administrator; some of FRAME's features, including the
ability to update the runtime by way of
[the `set_code` function](/rustdocs/latest/frame_system/pallet/enum.Call.html#variant.set_code),
are only accessible to this administrator. The Sudo pallet maintains a single
[storage item](/v3/runtime/storage): the ID of the account that has access to the
pallet's [dispatchable functions](/v3/getting-started/glossary#dispatch). The Sudo
pallet's `sudo` function allows the holder of this account to invoke a dispatchable as the `Root`
origin.

The following pseudo-code demonstrates how this is achieved, refer to the
[Sudo pallet's source code](https://github.com/paritytech/substrate/blob/v3.0.0/frame/sudo/src/lib.rs)
to learn more.

```rust
fn sudo(origin, call) -> Result {
    // Ensure caller is the account identified by the administrator key
    let sender = ensure_signed(origin)?;
    ensure!(sender == Self::key(), Error::RequireSudo);
  
    // Dispatch the specified call as the Root origin
    let res = call.dispatch(Origin::Root);
    Ok()
}
```

#### `sudo` to Override Resource Accounting

In order to work around resource accounting within FRAME's safeguards, the Sudo pallet provides the
[`sudo_unchecked_weight`](/rustdocs/latest/pallet_sudo/pallet/enum.Call.html#variant.sudo_unchecked_weight)
function, which provides the same capability as the `sudo` function, but accepts an additional
parameter that is used to specify the (possibly zero) weight to use for the call. The
`sudo_unchecked_weight` function is what will be used to invoke the runtime upgrade in this section
of this tutorial; in the next section, the Scheduler pallet will be used to manage the resources
consumed by the `set_code` function.

Here we allow for a block that may take _an indefinite time to compute_ intentionally. This ensures
that our runtime upgrade does not fail, no matter how complex the operation is. It could take all
the time it needs to succeed or fail.

### Prepare an Upgraded Runtime

#### Add the `Scheduler` Pallet

Because the template node doesn't come with the
[Scheduler pallet](/rustdocs/latest/pallet_scheduler/index.html) included in
its runtime, the first runtime upgrade performed in this tutorial will add that pallet.
First, add the Scheduler pallet as a dependency in the template node's runtime Cargo file.

**`runtime/Cargo.toml`**

```toml
[dependencies.pallet-scheduler]
default-features = false
git = 'https://github.com/paritytech/substrate.git'
<<<<<<< HEAD
tag = 'monthly-2021-10'
=======
tag = 'devhub/latest'
>>>>>>> d86217cb
version = '4.0.0-dev'

#--snip--

[features]
default = ['std']
std = [
    #--snip--
    'pallet-scheduler/std',
    #--snip--
]
```

Next, add the pallet to the runtime:

**`runtime/src/lib.rs`**

```rust
// Define the types required by the Scheduler pallet.
parameter_types! {
    pub MaximumSchedulerWeight: Weight = 10_000_000;
    pub const MaxScheduledPerBlock: u32 = 50;
}

// Configure the runtime's implementation of the Scheduler pallet.
impl pallet_scheduler::Config for Runtime {
<<<<<<< HEAD
    type Event = Event;
    type Origin = Origin;
    type PalletsOrigin = OriginCaller;
    type Call = Call;
    type MaximumWeight = MaximumSchedulerWeight;
    type ScheduleOrigin = frame_system::EnsureRoot<AccountId>;
    type MaxScheduledPerBlock = MaxScheduledPerBlock;
    type WeightInfo = ();
=======
	type Event = Event;
	type Origin = Origin;
	type PalletsOrigin = OriginCaller;
	type Call = Call;
	type MaximumWeight = MaximumSchedulerWeight;
	type ScheduleOrigin = frame_system::EnsureRoot<AccountId>;
	type MaxScheduledPerBlock = MaxScheduledPerBlock;
	type WeightInfo = ();
  type OriginPrivilegeCmp = EqualPrivilegeOnly;
>>>>>>> d86217cb
}

// Add the Scheduler pallet inside the construct_runtime! macro.
construct_runtime!(
<<<<<<< HEAD
    pub enum Runtime where
        Block = Block,
        NodeBlock = opaque::Block,
        UncheckedExtrinsic = UncheckedExtrinsic
    {
        /*** snip ***/
        Scheduler: pallet_scheduler::{Pallet, Call, Storage, Event<T>},
    }
=======
	pub enum Runtime where
		Block = Block,
		NodeBlock = opaque::Block,
		UncheckedExtrinsic = UncheckedExtrinsic
	{
		/*** snip ***/
		Scheduler: pallet_scheduler,
	}
>>>>>>> d86217cb
);
```

Add the following trait dependency at the top of the file:

```rust
pub use frame_support::EqualPrivilegeOnly;
```

The final step to preparing an upgraded FRAME runtime is to increment its
[`spec_version`](/rustdocs/latest/sp_version/struct.RuntimeVersion.html#structfield.spec_version),
which is a member of
[the `RuntimeVersion` struct](/rustdocs/latest/sp_version/struct.RuntimeVersion.html):

**`runtime/src/lib.rs`**

```rust
pub const VERSION: RuntimeVersion = RuntimeVersion {
    spec_name: create_runtime_str!("node-template"),
    impl_name: create_runtime_str!("node-template"),
    authoring_version: 1,
    spec_version: 101,  // *Increment* this value, the template uses 100 as a base
    impl_version: 1,
    apis: RUNTIME_API_VERSIONS,
    transaction_version: 1,
};
```

Take a moment to review the components of the `RuntimeVersion` struct:

- `spec_name`: The name of the runtime/chain, e.g. Ethereum.
- `impl_name`: The name of the client, e.g. OpenEthereum.
- `authoring_version`: The authorship version for
  [block authors](/v3/getting-started/glossary#author).
- `spec_version`: The version of the runtime/chain.
- `impl_version`: The version of the client.
- `apis`: The list of supported APIs.
- `transaction_version`: The version of the
  [dispatchable function](/v3/getting-started/glossary#dispatch) interface.

In order to upgrade the runtime it is _required_ to _increase_ the `spec_version`; refer to the
implementation of the
[FRAME System](https://github.com/paritytech/substrate/blob/v3.0.0/frame/system/src/lib.rs) module
and in particular the `can_set_code` function to to see how this requirement and others are enforced
by runtime logic.

### Build the Upgraded Runtime

<Message
  type={`gray`}
  title={`Note`}
  text={`Keep your node running! You should use a new terminal to compile the runtime`}
/>

```shell
# Here we *only* build the runtime, the node has not been changed.
cargo build --release -p node-template-runtime
```

<br />
<Message
  type={`yellow`}
  title={`Information`}
  text="Here is a
	  [solution](https://github.com/substrate-developer-hub/substrate-node-template/tree/tutorials/solutions/runtime-upgrade)
	  to check against in case you\'re stuck. See the `diff` in the commit history for details.
	  "
/>

Here the `--release` flag will result in a longer compile time, but also generate a smaller build
artifact that is better suited for submitting to the blockchain network: storage minimization
and optimizations are _critical_ for any blockchain.

As we are _only_ building the runtime, Cargo looks in runtime
`cargo.toml` file for requirements and only executes these. Notice the
[`runtime/build.rs` file](https://doc.rust-lang.org/cargo/reference/build-scripts.html) that
cargo looks for build the Wasm of your runtime that is specified in `runtime/src/lib.rs`.

When the `--release` flag is specified, build artifacts are output to the
`target/release` directory; when the flag is omitted they will be sent to `target/debug`. Refer to
[the official documentation](https://doc.rust-lang.org/cargo/commands/cargo-build.html) to learn
more about building Rust code with Cargo.

### Upgrade the Runtime

Use [this link](https://polkadot.js.org/apps/#/extrinsics?rpc=ws://127.0.0.1:9944) to open the Polkadot JS Apps UI and automatically configure the UI to connect to the local node.

<Message
  type={`green`}
  title={`Tip`}
  text="Some ad blockers and browser restrictions (e.g. the built-in Shield in Brave browser, and https 
	  requirement for socket connection in Firefox) interfere with connecting to a local node. Make sure 
	  to check them and, if needed, turn them off. You may not get connecting from a remote IP (like `polkadot.js.org/apps/`) 
	  to a local node working. If you are unable to solve this, we encourage you to 
	  host your app locally, like [the apps UI](https://github.com/polkadot-js/apps#development).
	  "
/>

Use Alice's account to invoke the `sudoUncheckedWeight` function and use the `setCode` function from the system
pallet as its parameter. In order to supply the build artifact that was generated by the previous
build step, toggle the "file upload" switch on the right-hand side of the "code" input field for the
parameter to the `setCode` function. Click the "code" input field, and select the Wasm binary that
defines the upgraded runtime:
`target/release/wbuild/node-template-runtime/node_template_runtime.compact.wasm`. Leave the value
for the `_weight` parameter at the default of `0`. Click "Submit Transaction" and then "Sign and
Submit".

![Sudo Upgrade Panel](../../../src/images/tutorials/04-forkless-upgrade/sudo-upgrade.png)

After the transaction has been included in a block, the version number in the upper-left-hand corner
of Polkadot JS Apps UI should reflect that the runtime version is now `101`.

![Runtime Version 101](../../../src/images/tutorials/04-forkless-upgrade/version-101.png)

If you still see your node producing blocks in the terminal it's running and reported
on the UI, you have performed a successful _forkless_ runtime upgrade! Congrats!!!

Next up, we will:

1. Upgrade your runtime version
2. Use the Schedular pallet to schedule your runtime upgrade on your running chain

## Schedule an Upgrade

Now that the Node Template has been upgraded to include the Scheduler pallet,
[the `schedule` function](rustdocs/latest/pallet_scheduler/pallet/enum.Call.html#variant.schedule)
can be used to perform the next runtime upgrade. In the previous part, the
`sudo_unchecked_weight` function was used to override the weight associated with the `set_code`
function; in this section, the runtime upgrade will be _scheduled_ so that it can be processed as
the only [extrinsic](/v3/concepts/extrinsics) in a block.

### Prepare an Upgraded Runtime

This upgrade is more straightforward than the previous one and only requires updating a single value
in `runtime/src/lib.rs` aside from the runtime's `spec_version`.

```rust
pub const VERSION: RuntimeVersion = RuntimeVersion {
    spec_name: create_runtime_str!("node-template"),
    impl_name: create_runtime_str!("node-template"),
    authoring_version: 1,
    spec_version: 102,  // *Increment* this value.
    impl_version: 1,
    apis: RUNTIME_API_VERSIONS,
    transaction_version: 1,
};

/*** snip ***/

parameter_types! {
    pub const ExistentialDeposit: u128 = 1000;  // Update this value.
    pub const MaxLocks: u32 = 50;
}

/*** snip ***/

```

This change increases the value of the Balances pallet's
[`ExistentialDeposit`](/v3/getting-started/glossary#existential-deposit) - the
minimum balance needed to keep an account alive from the point-of-view of the Balances pallet.

<Message
  type={`yellow`}
  title={`Information`}
  text="Keep in mind that this change will _not_ cause all accounts with balances between 500 and 1000
	  to be reaped - that would require a
	  [storage migration](/v3/runtime/upgrades#storage-migrations), which is out of
	  scope for this tutorial.
	  "
/>

### Build the Upgraded Runtime

```bash
cargo build --release -p node-template-runtime
```

<br />
<Message
  type={`gray`}
  title={`Note`}
  text="This will _override_ any previous build artifacts! So if you want to have a copy on hand of
	  your last runtime Wasm build files, be sure to copy them somewhere else.
	  "
/>

### Upgrade the Runtime

In the previous section, the Scheduler pallet was configured with the `Root` origin as its
[`ScheduleOrigin`](/rustdocs/latest/pallet_scheduler/trait.Config.html#associatedtype.ScheduleOrigin),
which means that the `sudo` function (_not_ `sudo_unchecked_weight`) can be used to invoke the
`schedule` function. Use this link to open the Polkadot JS Apps UI's Sudo tab:
https://polkadot.js.org/apps/#/sudo?rpc=ws://127.0.0.1:9944. 

Wait until all the other fields have
been filled in before providing the `when` parameter. Leave the `maybe_periodic` parameter empty and
the `priority` parameter at its default value of `0`. Select the System pallet's `set_code` function
as the `call` parameter and provide the Wasm binary as before. Leave the "with weight override"
option deactivated. Once all the other fields have been filled in, use a block number about 10
blocks (1 minute) in the future to fill in the `when` parameter and quickly submit the transaction.

![Scheduled Upgrade Panel](../../../src/images/tutorials/04-forkless-upgrade/scheduled-upgrade.png)

You can use the template node's command line output or the
[Polkadot JS Apps UI block explorer](https://polkadot.js.org/apps/#/explorer?rpc=ws://127.0.0.1:9944)
to watch as this scheduled call takes place.

![Scheduled Success Runtime Upgrade Version 102](../../../src/images/tutorials/04-forkless-upgrade/scheduled-upgrade-success.png)

After the target block has been included in the chain, the version number in the upper-left-hand
corner of Polkadot JS Apps UI should reflect that the runtime version is now `102`.

You can then observe the specific changes that were made in the upgrade by using the
[Polkadot JS Apps UI Chain State](https://polkadot.js.org/apps/#/chainstate/constants?rpc=ws://127.0.0.1:9944)
app to query the `existentialDeposit` constant value from the Balances pallet.

## Next Steps

- Learn about [storage migrations](/v3/runtime/upgrades#storage-migrations) and
  attempt one alongside a runtime upgrade.
- Explore the [how-to guides section on storage migrations](/how-to-guides/v3/storage-migrations/basics).<|MERGE_RESOLUTION|>--- conflicted
+++ resolved
@@ -228,11 +228,7 @@
 [dependencies.pallet-scheduler]
 default-features = false
 git = 'https://github.com/paritytech/substrate.git'
-<<<<<<< HEAD
-tag = 'monthly-2021-10'
-=======
 tag = 'devhub/latest'
->>>>>>> d86217cb
 version = '4.0.0-dev'
 
 #--snip--
@@ -259,7 +255,6 @@
 
 // Configure the runtime's implementation of the Scheduler pallet.
 impl pallet_scheduler::Config for Runtime {
-<<<<<<< HEAD
     type Event = Event;
     type Origin = Origin;
     type PalletsOrigin = OriginCaller;
@@ -268,40 +263,19 @@
     type ScheduleOrigin = frame_system::EnsureRoot<AccountId>;
     type MaxScheduledPerBlock = MaxScheduledPerBlock;
     type WeightInfo = ();
-=======
-	type Event = Event;
-	type Origin = Origin;
-	type PalletsOrigin = OriginCaller;
-	type Call = Call;
-	type MaximumWeight = MaximumSchedulerWeight;
-	type ScheduleOrigin = frame_system::EnsureRoot<AccountId>;
-	type MaxScheduledPerBlock = MaxScheduledPerBlock;
-	type WeightInfo = ();
-  type OriginPrivilegeCmp = EqualPrivilegeOnly;
->>>>>>> d86217cb
+    type OriginPrivilegeCmp = EqualPrivilegeOnly;
 }
 
 // Add the Scheduler pallet inside the construct_runtime! macro.
 construct_runtime!(
-<<<<<<< HEAD
     pub enum Runtime where
         Block = Block,
         NodeBlock = opaque::Block,
         UncheckedExtrinsic = UncheckedExtrinsic
     {
         /*** snip ***/
-        Scheduler: pallet_scheduler::{Pallet, Call, Storage, Event<T>},
+        Scheduler: pallet_scheduler,
     }
-=======
-	pub enum Runtime where
-		Block = Block,
-		NodeBlock = opaque::Block,
-		UncheckedExtrinsic = UncheckedExtrinsic
-	{
-		/*** snip ***/
-		Scheduler: pallet_scheduler,
-	}
->>>>>>> d86217cb
 );
 ```
 
