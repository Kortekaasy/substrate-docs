---
title: Start a Private Network
slug: /tutorials/v3/private-network
hideNav: true
<<<<<<< HEAD
version: '3.0' 
=======
sideNav: privateNetwork
version: 3.0 
>>>>>>> 3f32db1b
section: tutorials
category: private network
keywords: permissioned, consortium, authority, network
difficulty: 1
duration: 2 Hour
relevantSkills: 
  - Rust 
  - Blockchain basics
  - FRAME
---

##  Introduction

In this tutorial we will learn and practice how to start a blockchain network with a
validator/authority set of your choosing using Substrate.

You should already have version `v3.0.0` of the
[Substrate Node Template](https://github.com/substrate-developer-hub/substrate-node-template)
compiled on your computer from when you completed the
[Create Your First Substrate Chain Tutorial](/tutorials/v3/create-your-first-substrate-chain).
If you do not, please complete that tutorial.

<Message
  type={`yellow`}
  title={`Information`}
  text=
      "Experienced developers who truly prefer to skip that tutorial, you may install the node template 
      according to the instructions in its readme.
      "
/>

## What You Will be Doing

Before we even get started, let's layout what we're going to do over the course of this tutorial. We will:

<TutorialObjective
  data={{
    textLineOne:
      '1. Have Alice and Bob start a blockchain',
      url: '/tutorials/v3/private-network#alice-and-bob-start-a-blockchain',
  }}
/>
<TutorialObjective
  data={{
    textLineOne:
      '2. Generate ed25519 and sr25519 key-pairs for use as a network authority.',
    url: '#generate-your-own-keys',
  }}
/>
<TutorialObjective
  data={{
    textLineOne:
      '3. Create and edit a chain spec JSON file.',
    url: '#create-a-custom-chain-spec',
  }}
/>
<TutorialObjective
  data={{
    textLineOne:
      '4. Launch your custom chain.',
    url: '#launch-your-private-network',
  }}
/>

## Learning outcomes
- Learn how to create authority nodes for a private network
- Learn how to configure a JSON chain spec file 


## Alice and Bob start a blockchain

Before we generate our own keys, and start a truly unique Substrate network, let's learn the
fundamentals by starting with a pre-defined network specification called `local` with two
pre-defined (and definitely not private!) keys known as Alice and Bob.
**This portion of the tutorial should be run on a single workstation with a single Substrate binary.**

### Alice Starts First

Alice (or whomever is playing her) should run these commands from node-template repository root.

<Message
  type={`yellow`}
  title={`Information`}
  text=
    "Here we\'ve explicitly shown the `purge-chain` command. In the future we will omit this You should
    purge old chain data any time you\'re trying to start a new network.
    "
/>

```bash
# Purge any chain data from previous runs
# You will be prompted to type `y`
./target/release/node-template purge-chain --base-path /tmp/alice --chain local
```

```bash
# Start Alice's node
./target/release/node-template \
  --base-path /tmp/alice \
  --chain local \
  --alice \
  --port 30333 \
  --ws-port 9945 \
  --rpc-port 9933 \
  --node-key 0000000000000000000000000000000000000000000000000000000000000001 \
  --telemetry-url 'wss://telemetry.polkadot.io/submit/ 0' \
  --validator
```

Let's look at those flags in detail:

| <div style="min-width:110pt"> Flags </div> | Descriptions                                                                                                                                                                                                                                                                                                                               |
| ------------------------------------------ | ------------------------------------------------------------------------------------------------------------------------------------------------------------------------------------------------------------------------------------------------------------------------------------------------------------------------------------------ |
| `--base-path`                              | Specifies a directory where Substrate should store all the data related to this chain. If this value is not specified, a default path will be used. If the directory does not exist it will be created for you. If other blockchain data already exists there you will get an error. Either clear the directory or choose a different one. |
| `--chain local`                            | Specifies which chain specification to use. There are a few prepackaged options including `local`, `development`, and `staging` but generally one specifies their own chain spec file. We'll specify our own file in a later step.                                                                                                         |
| `--alice`                                  | Puts the predefined Alice keys (both for block production and finalization) in the node's keystore. Generally one should generate their own keys and insert them with an RPC call. We'll generate our own keys in a later step. This flag also makes Alice a validator.                                                                    |
| `--port 30333`                             | Specifies the port that your node will listen for p2p traffic on. `30333` is the default and this flag can be omitted if you're happy with the default. If Bob's node will run on the same physical system, you will need to explicitly specify a different port for it.                                                                   |
| `--ws-port 9945`                           | Specifies the port that your node will listen for incoming WebSocket traffic on. The default value is `9944`. This example uses a custom web socket port number (`9945`).                                                                                                                                                                  |
| `--rpc-port 9933`                          | Specifies the port that your node will listen for incoming RPC traffic on. `9933` is the default, so this parameter may be omitted.                                                                                                                                                                                                        |
| `--node-key <key>`                         | The Ed25519 secret key to use for `libp2p` networking. The value is parsed as a hex-encoded Ed25519 32 byte secret key, i.e. 64 hex characters. WARNING: Secrets provided as command-line arguments are easily exposed. Use of this option should be limited to development and testing.                                                   |
| `--telemetry-url`                          | Tells the node to send telemetry data to a particular server. The one we've chosen here is hosted by Parity and is available for anyone to use. You may also host your own (beyond the scope of this article) or omit this flag entirely.                                                                                                  |
| `--validator`                              | Means that we want to participate in block production and finalization rather than just sync the network.                                                                                                                                                                                                                                  |

When the node starts, you should see output similar to this:

```
2021-03-10 17:34:27  Substrate Node
2021-03-10 17:34:27  ✌️  version 3.0.0-1c5b984-x86_64-linux-gnu
2021-03-10 17:34:27  ❤️  by Substrate DevHub <https://github.com/substrate-developer-hub>, 2017-2021
2021-03-10 17:34:27  📋 Chain specification: Local Testnet
2021-03-10 17:34:27  🏷 Node name: Alice
2021-03-10 17:34:27  👤 Role: AUTHORITY
2021-03-10 17:34:27  💾 Database: RocksDb at /tmp/alice/chains/local_testnet/db
2021-03-10 17:34:27  ⛓  Native runtime: node-template-100 (node-template-1.tx1.au1)
2021-03-10 17:34:27  🔨 Initializing Genesis block/state (state: 0xea47…9ba8, header-hash: 0x9d07…7cce)
2021-03-10 17:34:27  👴 Loading GRANDPA authority set from genesis on what appears to be first startup.
2021-03-10 17:34:27  ⏱  Loaded block-time = 6000 milliseconds from genesis on first-launch
2021-03-10 17:34:27  Using default protocol ID "sup" because none is configured in the chain specs
2021-03-10 17:34:27  🏷 Local node identity is: 12D3KooWEyoppNCUx8Yx66oV9fJnriXwCcXwDDUA2kj6vnc6iDEp
2021-03-10 17:34:27  📦 Highest known block at #0
2021-03-10 17:34:27  〽️ Prometheus server started at 127.0.0.1:9615
2021-03-10 17:34:27  Listening for new connections on 127.0.0.1:9945.
2021-03-10 17:34:32  💤 Idle (0 peers), best: #0 (0x9d07…7cce), finalized #0 (0x9d07…7cce), ⬇ 0 ⬆ 0
2021-03-10 17:34:37  💤 Idle (0 peers), best: #0 (0x9d07…7cce), finalized #0 (0x9d07…7cce), ⬇ 0 ⬆ 0
...
```

A few things to notice:

 - `🔨 Initializing Genesis block/state (state: 0xea47…9ba8, header-hash: 0x9d07…7cce)` tells which
   genesis block the node is using. When you start the next node, verify that these values are
   equal.
 - `🏷 Local node identity is: 12D3KooWEyoppNCUx8Yx66oV9fJnriXwCcXwDDUA2kj6vnc6iDEp` shows the
   Peer ID that Bob will need when booting from Alice's node. This value was determined by the
   `--node-key` that was used to start Alice's node.
   
 - No blocks are being produced yet. Blocks will start being produced once another
   node joins the network.

More details about all of these flags and others that I haven't mentioned are available by running
`./target/release/node-template --help`.

### Attach a UI

You can tell a lot about your node by watching the output it produces in your terminal. There is
also a nice graphical user interface called Polkadot-JS Apps, or just "Apps" for short.

In your web browser, navigate to
[https://polkadot.js.org/apps/?rpc=ws%3A%2F%2F127.0.0.1%3A9945#/explorer](https://polkadot.js.org/apps/?rpc=ws%3A%2F%2F127.0.0.1%3A9945#/explorer).

<Message
  type={`green`}
  title={`Tip`}
  text=
	  "Some Ad blockers (e.g. the built-in Shield in Brave browser, pihole, browser extensions, etc.)
	  block the connection to a local node. In case you have any Ad blockers in your browser, make
	  sure to check them and turn them off as needed if you have issues connecting to your local node. 
	  Also some browsers, notably Firefox, will not connect to a local node from a https website.
	  An easy work around is to try another browser, like Chromium. Alternatively you can
    [host this interface locally](https://github.com/polkadot-js/apps#development).
    "
/>

The link provided above includes the `rpc` URL parameter, which instructs the Apps UI to connect to
the URL that was provided as its value (in this case, your local node). To manually configure Apps
UI to connect to another node:

- Click on the top left network icon

  ![Top Left Network Icon](../../../src/images/tutorials/05-private-network/private-network-top-left-network-icon.png)

- A popup dialog appears. Expand **DEVELOPMENT** and ensure the custom endpoint is set to
  `ws://127.0.0.1:9945`.

  ![Select Network](../../../src/images/tutorials/05-private-network/private-network-select-network.png)

- To connect to a custom node and port, you just need to specify the endpoint by choosing
  `custom endpoint` and type in your own endpoint. In this way you can use a single instance of Apps
  UI to connect to various nodes. Click **Switch** icon to actually switch to the new endpoint when
  necessary.

  ![Custom Endpoint](../../../src/images/tutorials/05-private-network/private-network-custom-endpoint.png)

You should now see something like this example from the **Network** and **Explorer** page.

![No blocks in polkadot-js-apps](../../../src/images/tutorials/05-private-network/private-network-no-blocks.png)

<Message
  type={`gray`}
  title={`Note`}
  text=
    "If you do not want to run your hosted version of Polkadot-JS Apps UI while connecting to Substrate 
    node you have deployed remotely, you can [configure SSH local port forwarding](https://www.booleanworld.com/guide-ssh-port-forwarding-tunnelling/)
    to forward local request to the `ws-port` listened by the remote host.
    "
/>

### Bob Joins

Now that Alice's node is up and running, Bob can join the network by bootstrapping from her node.
His command will look very similar.

```bash
./target/release/node-template purge-chain --base-path /tmp/bob --chain local
```

```bash
./target/release/node-template \
  --base-path /tmp/bob \
  --chain local \
  --bob \
  --port 30334 \
  --ws-port 9946 \
  --rpc-port 9934 \
  --telemetry-url 'wss://telemetry.polkadot.io/submit/ 0' \
  --validator \
  --bootnodes /ip4/127.0.0.1/tcp/30333/p2p/12D3KooWEyoppNCUx8Yx66oV9fJnriXwCcXwDDUA2kj6vnc6iDEp
```

Most of these options are already explained above, but there are a few points worth mentioning.

- Because these two nodes are running on the same physical machine, Bob must specify different
  `--base-path`, `--port`, `--ws-port`, and `--rpc-port` values.
- Bob has added the `--bootnodes` flag and specified a single boot node, namely Alice's. He must
  correctly specify these three pieces of information which Alice can supply for him.
  - Alice's IP Address, probably `127.0.0.1`
  - Alice's Port, she specified `30333`
  - Alice's Peer ID, copied from her log output.

If all is going well, after a few seconds, the nodes should peer together and start producing
blocks. You should see some lines like the following in the console that started Alice node:

```
...
2021-03-10 17:47:32  🔍 Discovered new external address for our node: /ip4/127.0.0.1/tcp/30333/p2p/12D3KooWEyoppNCUx8Yx66oV9fJnriXwCcXwDDUA2kj6vnc6iDEp
2021-03-10 17:47:32  🔍 Discovered new external address for our node: /ip4/<your computer's LAN IP>/tcp/30333/p2p/12D3KooWEyoppNCUx8Yx66oV9fJnriXwCcXwDDUA2kj6vnc6iDEp
2021-03-10 17:47:33  💤 Idle (1 peers), best: #0 (0x9d07…7cce), finalized #0 (0x9d07…7cce), ⬇ 1.0kiB/s ⬆ 1.0kiB/s
2021-03-10 17:47:36  🙌 Starting consensus session on top of parent 0x9d07d1757a9ca248e58141ce52a11fca37f71007dec16650b87a853f0d4c7cce
2021-03-10 17:47:36  🎁 Prepared block for proposing at 1 [hash: 0x727826a5e6fba9a13af11422d4677b5f0743cc733c382232328e69fd307d1d2f; parent_hash: 0x9d07…7cce; extrinsics (1): [0x768a…a9e2]]
2021-03-10 17:47:36  🔖 Pre-sealed block for proposal at 1. Hash now 0x4841d8b2e62483fa4702b3ddcd1b603803842374dcdc1e9533ad407708b33dd8, previously 0x727826a5e6fba9a13af11422d4677b5f0743cc733c382232328e69fd307d1d2f.
2021-03-10 17:47:36  ✨ Imported #1 (0x4841…3dd8)
2021-03-10 17:47:36  ✨ Imported #1 (0xb241…2ae8)
2021-03-10 17:47:38  💤 Idle (1 peers), best: #1 (0x4841…3dd8), finalized #0 (0x9d07…7cce), ⬇ 0.8kiB/s ⬆ 0.8kiB/s
2021-03-10 17:47:42  ♻️  Reorg on #1,0x4841…3dd8 to #2,0x8b6a…dce6, common ancestor #0,0x9d07…7cce
2021-03-10 17:47:42  ✨ Imported #2 (0x8b6a…dce6)
2021-03-10 17:47:43  💤 Idle (1 peers), best: #2 (0x8b6a…dce6), finalized #0 (0x9d07…7cce), ⬇ 0.8kiB/s ⬆ 0.7kiB/s
2021-03-10 17:47:48  🙌 Starting consensus session on top of parent 0x8b6a3ab2fe9891b1af008ea0d92dae9bc84cfa5578231e81066d47928822dce6
2021-03-10 17:47:48  🎁 Prepared block for proposing at 3 [hash: 0xb887aef2097eff5869e38ccec0302bce372ad05ac2cdf9cc4725c38ec071fb7a; parent_hash: 0x8b6a…dce6; extrinsics (1): [0x82ac…2f20]]
2021-03-10 17:47:48  🔖 Pre-sealed block for proposal at 3. Hash now 0x34d608dd8be6b82bef4a7aaae1ec80930a5c4b8cf9bdc99013410e91544f3a2a, previously 0xb887aef2097eff5869e38ccec0302bce372ad05ac2cdf9cc4725c38ec071fb7a.
2021-03-10 17:47:48  ✨ Imported #3 (0x34d6…3a2a)
2021-03-10 17:47:48  💤 Idle (1 peers), best: #3 (0x34d6…3a2a), finalized #0 (0x9d07…7cce), ⬇ 0.7kiB/s ⬆ 0.8kiB/s
2021-03-10 17:47:53  💤 Idle (1 peers), best: #3 (0x34d6…3a2a), finalized #1 (0xb241…2ae8), ⬇ 0.6kiB/s ⬆ 0.7kiB/s
2021-03-10 17:47:54  ✨ Imported #4 (0x2b8a…fdc4)
2021-03-10 17:47:58  💤 Idle (1 peers), best: #4 (0x2b8a…fdc4), finalized #2 (0x8b6a…dce6), ⬇ 0.7kiB/s ⬆ 0.6kiB/s
...
```

These lines shows that Bob has peered with Alice (**`1 peers`**), they have produced some blocks
(**`best: #4 (0x2b8a…fdc4)`**), and blocks are being finalized (**`finalized #2 (0x8b6a…dce6)`**).

Looking at the console that started Bob's node, you should see something similar.

Once you've verified that both nodes are running as expected, you should shut them down. Although
this is not strictly required, so long as you don't have conflicting ports and the same chain spec.
The next section of this tutorial will include commands to restart new nodes when necessary.


## Generate your own keys

Now that we know the fundamentals and the command line options, it's time to generate our own keys
rather than using the well-known Alice and Bob keys. Each person who wants to participate in the
blockchain should generate their own keys. This page explains several options for generating keys,
and each participant only needs to choose one such option. Regardless of which option you choose, be
sure to record all of the output from this section as you will need it later.

### Option 1: use Subkey

Subkey is a tool that generates keys specifically designed to be used with Substrate.

Begin by compiling and installing the utility (<a target="_blank" href="/v3/tools/subkey">instructions and more info here</a>). This may take up to 15 minutes or so.

We will need to generate at least **2** keys from each type. Every node will need to have its own
keys.

Generate a mnemonic and see the `sr25519` key and address associated with it. This key will be used
by Aura for block production.

```bash
# subkey command
subkey generate --scheme sr25519
```

```bash
# subkey output
Secret phrase `infant salmon buzz patrol maple subject turtle cute legend song vital leisure` is account:
  Secret seed:      0xa2b0200f9666b743402289ca4f7e79c9a4a52ce129365578521b0b75396bd242
  Public key (hex): 0x0a11c9bcc81f8bd314e80bc51cbfacf30eaeb57e863196a79cccdc8bf4750d21
  Account ID:       0x0a11c9bcc81f8bd314e80bc51cbfacf30eaeb57e863196a79cccdc8bf4750d21
  SS58 Address:     5CHucvTwrPg8L2tjneVoemApqXcUaEdUDsCEPyE7aDwrtR8D
```

Now see the `ed25519` key and address associated with the same mnemonic. This key will be used by
GRANDPA for block finalization.

```bash
# subkey command
subkey inspect --scheme ed25519 "infant salmon buzz patrol maple subject turtle cute legend song vital leisure"
```

```bash
# subkey output
Secret phrase `infant salmon buzz patrol maple subject turtle cute legend song vital leisure` is account:
  Secret seed:      0xa2b0200f9666b743402289ca4f7e79c9a4a52ce129365578521b0b75396bd242
  Public key (hex): 0x1a0e2bf1e0195a1f5396c5fd209a620a48fe90f6f336d89c89405a0183a857a3
  Account ID:       0x1a0e2bf1e0195a1f5396c5fd209a620a48fe90f6f336d89c89405a0183a857a3
  SS58 Address:     5CesK3uTmn4NGfD3oyGBd1jrp4EfRyYdtqL3ERe9SXv8jUHb
```

### Option 2: use Polkadot-JS Apps

The same UI that we used to see blocks being produced can also be used to generate keys. This option
is convenient if you do not want to install Subkey. It can be used for production keys, but the
system should not be connected to the internet when generating such keys.

<Message
  type={`red`}
  title={`Warning`}
  text=
    "A system that generates production keys should not be connected to the internet regardless of what
    method you choose. It is mentioned here specifically because having an internet connection is 
    generally desired when using a webapp like Polkadot JS Apps.
    "
/> 

On the "Accounts" tab, click "Add account". You do not need to provide a name, although you may if
you would like to save this account for submitting transaction in addition to validating.

Generate an `sr25519` key which will be used by Aura for block production. Take careful note of the
mnemonic phrase, and the SS58 address which can be copied by clicking on the identicon in the top
left.

Then generate an `ed25519` key which will be used by GRANDPA for block finalization. Again, note
the mnemonic phrase and ss58 address.

### Option 3: Use Pre-Generated Keys

If you just want to get on with the tutorial, you may use one of the pre-generated keypairs below.
But realize that these keys should absolutely not be used in production, and are provided only for
learning purposes.

##### Pair 1

| Key           | Value                                                                  |
| ------------- | ---------------------------------------------------------------------- |
| Secret phrase | `clip organ olive upper oak void inject side suit toilet stick narrow` |
| Secret seed   | `0x4bd2b2c1dad3dbe3fa37dc6ad5a4e32ddd8ad84b938179ac905b0622880e86e7`   |
| **SR25519**   |                                                                        |
| Public key    | `0x9effc1668ca381c242885516ec9fa2b19c67b6684c02a8a3237b6862e5c8cd7e`   |
| SS58 Address  | `5FfBQ3kwXrbdyoqLPvcXRp7ikWydXawpNs2Ceu3WwFdhZ8W4`                     |
| **ED25519**   |                                                                        |
| Public key    | `0xb48004c6e1625282313b07d1c9950935e86894a2e4f21fb1ffee9854d180c781`   |
| SS58 Address  | `5G9NWJ5P9uk7am24yCKeLZJqXWW6hjuMyRJDmw4ofqxG8Js2`                     |

##### Pair 2

| Key           | Value                                                                        |
| ------------- | ---------------------------------------------------------------------------- |
| Secret phrase | `paper next author index wedding frost voice mention fetch waste march tilt` |
| Secret seed   | `0x4846fedafeed0cf307da3e2b5dfa61415009b239119242006fc8c0972dde64b0`         |
| **SR25519**   |                                                                              |
| Public key    | `0x74cca68a32156615a5923c67024db70da5e7ed36e70c8cd5bcf3556df152bb6d`         |
| SS58 Address  | `5EhrCtDaQRYjVbLi7BafbGpFqcMhjZJdu8eW8gy6VRXh6HDp`                           |
| **ED25519**   |                                                                              |
| Public key    | `0x0fe9065f6450c5501df3efa6b13958949cb4b81a2147d68c14ad25366be1ccb4`         |
| SS58 Address  | `5CRZoFgJs4zLzCCAGoCUUs2MRmuD5BKAh17pWtb62LMoCi9h`                           |

In the next section, we will create a custom chain specification using your key pairs and
share your custom chain specification with your network validators


## Create a custom chain spec

Now that each participant has their own keys generated, you're ready to create a custom chain
specification. We will use this custom chain spec instead of the built-in `local` spec that we used
previously.

In this example we will create a two-node network, but the process generalizes to more nodes in a
straight-forward manner.

### Create a chain specification

Last time around, we used `--chain local` which is a predefined "chain spec" that has Alice and Bob
specified as validators along with many other useful defaults.

Rather than writing our chain spec completely from scratch, we'll just make a few modifications to
the one we used before. To start, we need to export the chain spec to a file named
`customSpec.json`. 

<Message
  type={`green`}
  title={`Tip`}
  text={`Further details about all of these commands are available by running: \`node-template --help\`.`}
/>

```bash
# Export the local chain spec to json
./target/release/node-template build-spec --disable-default-bootnode --chain local > customSpec.json
```

### Modify Aura authority nodes

The file we just created contains several fields, and you can learn a lot by exploring them. By far
the largest field is a single binary blob that is the Wasm binary of our runtime. It is part of what
you built earlier when you ran the `cargo build --release` command.

The portion of the file we're interested in is the Aura authorities used for creating blocks,
indicated by **"aura"** field below, and GRANDPA authorities used for finalizing blocks, indicated
by the **"grandpa"** field. That section looks like this using the [two provided demo keys](#option-3-use-pre-generated-keys):

```json
{
  //-- snip --
  "genesis": {
    "runtime": {
      "frameSystem": {
        //-- snip --
      },
      "palletAura": {
        "authorities": [
          "5FfBQ3kwXrbdyoqLPvcXRp7ikWydXawpNs2Ceu3WwFdhZ8W4",
          "5EhrCtDaQRYjVbLi7BafbGpFqcMhjZJdu8eW8gy6VRXh6HDp"
        ]
      },
      "palletGrandpa": {
        "authorities": [
          ["5G9NWJ5P9uk7am24yCKeLZJqXWW6hjuMyRJDmw4ofqxG8Js2", 1],
          ["5CRZoFgJs4zLzCCAGoCUUs2MRmuD5BKAh17pWtb62LMoCi9h", 1]
        ]
      }
      //-- snip --
    }
  }
}
```
<br />
<Message
  type={`yellow`}
  title={`Information`}
  text=
    "These instructions are written for the node template. They will work with other Substrate-based 
    nodes with few modifications. In Substrate, nodes that include the session pallet should leave 
    the Aura and Grandpa configs empty and instead insert this information in the session config. All 
    of this is demonstrated in the chain spec you export from your desired node. 
    "
/>

The format for the Grandpa data is more complex because the Grandpa protocol supports weighted
votes. In this case we have given each validator a weight of **1**.

All we need to do is change the authority addresses listed (currently Alice and Bob) to our own
addresses that we generated in the previous step. The **sr25519** addresses go in the **aura**
section, and the **ed25519** addresses in the **grandpa** section. You may add as many validators as
you like. For additional context, read about
[keys in Substrate](/v3/advanced/cryptography#public-key-cryptography).

<Message
  type={`red`}
  title={`Warning`}
  text=
    "Validators should not share the same keys, even for learning purposes. If two validators have the 
    same keys, they will produce conflicting blocks. 
    A single person should create the chain spec and share the resulting 
    `customSpecRaw.json` file with their fellow validators. 
    "
/> 

### Convert and share the raw chain spec
Once the chain spec is prepared, convert it to a "raw" chain spec. The raw chain spec contains all
the same information, but it contains the encoded storage keys that the node will use to reference
the data in its local storage. Distributing a raw spec ensures that each node will store the data at
the proper storage keys.

```bash
./target/release/node-template build-spec --chain=customSpec.json --raw --disable-default-bootnode > customSpecRaw.json
```

Finally share the `customSpecRaw.json` with your all the other validators in the network.

<Message
  type={`yellow`}
  title={`Information`}
  text=
    "Because Rust -> Wasm optimized builds aren't reproducible, each person will get a slightly
    different Wasm blob which will break consensus if each participant generates the file themselves.
    For the curious, learn more about this issue in 
    [this blog post](https://dev.to/gnunicorn/hunting-down-a-non-determinism-bug-in-our-rust-wasm-build-4fk1).
    "
/>

Next steps:

- Launch the chain with the bootnode
- Add keys to keystore
- Add other participants to your network


## Launch your private network

With your custom chain spec created and distributed to all participants, you're ready to launch your
own custom chain. In this section it is no longer required to use a single physical machine or a
single binary.

### First participant starts a bootnode

You've completed all the necessary prep work and you're now ready to launch your chain. This process
is very similar to when you launched a chain earlier, as Alice and Bob. It's important to start with
a clean base path, so if you plan to use the same path that you've used previously, please delete
all contents from that directory.

The first participant can launch her node with:

```bash
# purge chain (only required for new/modified dev chain spec)
./target/release/node-template purge-chain --base-path /tmp/node01 --chain local -y
```

```bash
# start node01
./target/release/node-template \
  --base-path /tmp/node01 \
  --chain ./customSpecRaw.json \
  --port 30333 \
  --ws-port 9945 \
  --rpc-port 9933 \
  --telemetry-url 'wss://telemetry.polkadot.io/submit/ 0' \
  --validator \
  --rpc-methods Unsafe \
  --name MyNode01
```

Here are some differences from when we launched as Alice.

- I've omitted the `--alice` flag. Instead we will insert our own custom keys into the keystore
  through the RPC shortly.
- The `--chain` flag has changed to use our custom chain spec.
- I've added the optional `--name` flag. You may use it to give your node a human-readable name in
  the telemetry UI.
- The optional `--rpc-methods Unsafe` flag has been added. As the name indicates, this flag is not
  safe to use in a production setting, but it allows this tutorial to stay focused on the topic at
  hand.

You should see the console outputs something as follows:

```bash
2021-03-10 18:32:15  Substrate Node
2021-03-10 18:32:15  ✌️  version 3.0.0-1c5b984-x86_64-linux-gnu
2021-03-10 18:32:15  ❤️  by Substrate DevHub <https://github.com/substrate-developer-hub>, 2017-2021
2021-03-10 18:32:15  📋 Chain specification: Local Testnet
2021-03-10 18:32:15  🏷 Node name: MyNode01
2021-03-10 18:32:15  👤 Role: AUTHORITY
2021-03-10 18:32:15  💾 Database: RocksDb at /tmp/node01/chains/local_testnet/db
2021-03-10 18:32:15  ⛓  Native runtime: node-template-100 (node-template-1.tx1.au1)
2021-03-10 18:32:16  🔨 Initializing Genesis block/state (state: 0xea47…9ba8, header-hash: 0x9d07…7cce)
2021-03-10 18:32:16  👴 Loading GRANDPA authority set from genesis on what appears to be first startup.
2021-03-10 18:32:16  ⏱  Loaded block-time = 6000 milliseconds from genesis on first-launch
2021-03-10 18:32:16  Using default protocol ID "sup" because none is configured in the chain specs
2021-03-10 18:32:16  🏷 Local node identity is: 12D3KooWJvVUoAa7R8gjCSQ45x69Ahh3HcdVSH1dvpcA52vKawHL
2021-03-10 18:32:16  📦 Highest known block at #0
2021-03-10 18:32:16  〽️ Prometheus server started at 127.0.0.1:9615
2021-03-10 18:32:16  Listening for new connections on 127.0.0.1:9944.
2021-03-10 18:32:21  💤 Idle (0 peers), best: #0 (0x9d07…7cce), finalized #0 (0x9d07…7cce), ⬇ 0 ⬆ 0
2021-03-10 18:32:26  💤 Idle (0 peers), best: #0 (0x9d07…7cce), finalized #0 (0x9d07…7cce), ⬇ 0 ⬆ 0
```

Here you must take note of: 
- the **node identity**: `12D3KooWJvVUoAa7R8gjCSQ45x69Ahh3HcdVSH1dvpcA52vKawHL`
- the **IP address** `127.0.0.1`
- the p2p port `--port = 30333`

These values are for this specific
example, but for your node, they will be different and **required for other nodes to directly connect to it** 
(without a bootnode in the chain spec, as we removed in the flags before).

### Add keys to keystore

Once your node is running, you will again notice that no blocks are being produced. At this point,
you need to add your keys into the keystore. Remember you will need to complete these steps for each
node in your network. You will add two types of keys for each node: Aura and GRANDPA keys. Aura keys
are necessary for
[block _production_](/v3/getting-started/glossary#author);
GRANDPA keys are necessary for
[block _finalization_](/v3/getting-started/glossary#finality).

#### Option 1: use the Polkadot-JS Apps UI

You can use the Apps UI to insert your keys into the keystore. Navigate to "Developer --> RPC Call". Choose
"author" and "insertKey". The fields can be filled like this:

![Inserting a Aura key using Apps](../../../src/images/tutorials/05-private-network/private-network-apps-insert-key-aura.png)

```
keytype: aura
suri: <your mnemonic phrase> (eg. clip organ olive upper oak void inject side suit toilet stick narrow)
publicKey: <your raw sr25519 key> (eg. 0x9effc1668ca381c242885516ec9fa2b19c67b6684c02a8a3237b6862e5c8cd7e)
```
<br />
<Message
  type={`gray`}
  title={`Note`}
  text=
      "If you generated your keys with the Apps UI you will not know your raw public key. In this case
      you may use your SS58 address (`5FfBQ3kwXrbdyoqLPvcXRp7ikWydXawpNs2Ceu3WwFdhZ8W4`) instead.
      "
/>

You've now successfully inserted your
[**Aura**](/v3/getting-started/glossary#aura-aka-authority-round)
key. You can repeat those steps to insert your
[**GRANDPA**](/v3/getting-started/glossary#grandpa) key (the
**ed25519** key)

![Inserting a GRANDPA key using Apps](../../../src/images/tutorials/05-private-network/private-network-apps-insert-key-gran.png)

```
keytype: gran
suri: <your mnemonic phrase> (eg. clip organ olive upper oak void inject side suit toilet stick narrow)
publicKey: <your raw ed25519 key> (eg. 0xb48004c6e1625282313b07d1c9950935e86894a2e4f21fb1ffee9854d180c781)
```
<br />
<Message
  type={`gray`}
  title={`Note`}
  text=
      "If you are following these steps for the _second_ node in the network, you must connect the UI to 
      the second node before inserting the keys.
      "
/>

#### Option 2: use `curl`

You can also insert a key into the keystore by using [`curl`](https://curl.haxx.se/) from the
command line. This approach may be preferable in a production setting, where you may be using a
cloud-based virtual private server.

Because security is of the utmost concern in a production environment, it is important to take every
precaution possible. In this case, that means taking care that you do not leave any traces of your
keys behind, such as in your terminal's history. Create a file that you will use to define the body
for your `curl` request:

```json
{
  "jsonrpc": "2.0",
  "id": 1,
  "method": "author_insertKey",
  "params": ["<aura/gran>", "<mnemonic phrase>", "<public key>"]
}
```

```bash
# Submit a new key via RPC, connect to where your `rpc-port` is listening
curl http://localhost:9933 -H "Content-Type:application/json;charset=utf-8" -d "@/path/to/file"
```

If you enter the command and parameters correctly, the node will return a JSON response as follows.

```json
{ "jsonrpc": "2.0", "result": null, "id": 1 }
```

Make sure you delete the file that contains the keys when you are done.

#### Option 3: use the `key` command

Alternatively, you can insert a key saved to a local file using the `key` command:

```bash
# Insert the key from /path/to/key/file into the keystore
./target/release/node-template key insert --base-path /tmp/node01 --chain local --key-type <aura/gran> --suri /path/to/key/file
```

### Verify keys in the keystore (Optional)

Optionally, If you would like to check that your keys are now loaded, you can view the keystore files that should
now exists for your `node01`. These are found in the following (default example) location:

```bash
# The path stems from `--base-path` and ID from `chain_spec.rs` ID field.
# Keys are then in `chains/<chain ID>/keystore :
ls /tmp/node01/chains/local_testnet/keystore
```

```bash
## list of keystore files:
617572619effc1668ca381c242885516ec9fa2b19c67b6684c02a8a3237b6862e5c8cd7e
6772616eb48004c6e1625282313b07d1c9950935e86894a2e4f21fb1ffee9854d180c781

# read a keystore file (our demo seed 1 was used)
cat /tmp/node01/chains/local_testnet/keystore/617572619effc1668ca381c242885516ec9fa2b19c67b6684c02a8a3237b6862e5c8cd7e
"clip organ olive upper oak void inject side suit toilet stick narrow"
```

Notice there are two keystores, as expected as we added two keys to our node.
This example used [pair 1](#option-3-use-pre-generated-keys) from the well known seeds here, and
will use `pair 2` for our next node, where your keys may differ.

### Subsequent participants join

Subsequent validators can now join the network. This can be done by specifying the `--bootnodes`
parameter as Bob did previously.

```bash
# purge chain (only required for new/modified dev chain spec)
./target/release/node-template purge-chain --base-path /tmp/node02 --chain local -y

# start node02
./target/release/node-template \
  --base-path /tmp/node02 \
  --chain ./customSpecRaw.json \
  --port 30334 \
  --ws-port 9946 \
  --rpc-port 9934 \
  --telemetry-url 'wss://telemetry.polkadot.io/submit/ 0' \
  --validator \
  --rpc-methods Unsafe \
  --name MyNode02 \
  --bootnodes /ip4/127.0.0.1/tcp/30333/p2p/12D3KooWAvdwXzjmRpkHpz8PzUTaX1o23SdpgAWVyTGMSQ68QXK6
  # you MUST fill the correct info in the line above:
  # --bootnodes /ip4/<IP Address>/tcp/<p2p Port>/p2p/<Peer ID>
```
<br />
<Message
  type={`red`}
  title={`Warning`}
  text=
    "Make sure you set the correct node ID! If you didn\'t set the correct node ID gathered from another running with the same chain spec,
    but only the right IP - you will get errors of the form: 
    `💔 The bootnode you want to connect to at ... provided a different peer ID than the one you expect: ...`
    "
/>

As before, we specify another `base-path`, give it another `name`, and also specify this node as a
`validator`.

**Block production**: Now you _must_ also set the authoring keys in this node, just as we did
[for the first node](#add-keys-to-keystore). Note that you will need to communicate with your node
on the correct `ws-port` (so setting the app UI and submitting `curl` to the right port is critical)
A node will not be able to produce blocks if it has not added its Aura key!
**Block finalization**: This can _only_ happen if more than two-thirds of the validators have added their
GRANDPA keys to their keystores. Since this network was configured with two validators (in the
chain spec), block finalization can occur after the second node has added its keys (i.e. 50% < 66% < 100%).

**Reminder:** All validators must be using _identical chain specifications_ in order to peer. You should
see the same genesis block and state root hashes.

Once the second node is running _and_ it has an authoring key, you should see both nodes reporting block authoring:

```bash
2021-03-18 16:43:10  Substrate Node
2021-03-18 16:43:10  ✌️  version 3.0.0-c528fd2-x86_64-linux-gnu
2021-03-18 16:43:10  ❤️  by Substrate DevHub <https://github.com/substrate-developer-hub>, 2017-2021
2021-03-18 16:43:10  📋 Chain specification: Local Testnet
2021-03-18 16:43:10  🏷 Node name: MyNode02
2021-03-18 16:43:10  👤 Role: AUTHORITY
2021-03-18 16:43:10  💾 Database: RocksDb at /tmp/node02/chains/local_testnet/db
2021-03-18 16:43:10  ⛓  Native runtime: node-template-100 (node-template-1.tx1.au1)
2021-03-18 16:43:10  Using default protocol ID "sup" because none is configured in the chain specs
2021-03-18 16:43:10  🏷 Local node identity is: 12D3KooWDfpXmPtsvLCFTh4mKybYi6MvDMDiUrnRDcGZiSTR2GHp
2021-03-18 16:43:10  📦 Highest known block at #1
2021-03-18 16:43:10  Listening for new connections on 127.0.0.1:9946.
2021-03-18 16:43:11  🔍 Discovered new external address for our node: /ip4/127.0.0.1/tcp/30334/p2p/12D3KooWDfpXmPtsvLCFTh4mKybYi6MvDMDiUrnRDcGZiSTR2GHp
2021-03-18 16:43:12  🙌 Starting consensus session on top of parent 0x700fda8b9c7574553eccc8acc72e2dec59e40711e743223d67c3e5b57e1f76ef
2021-03-18 16:43:12  ♻️  Reorg on #1,0x700f…76ef to #2,0xe111…c084, common ancestor #0,0x2776…8ba7
2021-03-18 16:43:12  ✨ Imported #2 (0xe111…c084)
2021-03-18 16:43:12  Timeout fired waiting for transaction pool at block #1. Proceeding with production.
2021-03-18 16:43:12  🎁 Prepared block for proposing at 2 [hash: 0xc590a846ff17871ffdcdd670914321f667cd6ad0b898bfb6d25f7dd68fff478b; parent_hash: 0x700f…76ef; extrinsics (1): [0x34d6…ed56]]
2021-03-18 16:43:12  🔖 Pre-sealed block for proposal at 2. Hash now 0x38b29b343d8f6ef56286a2f3aad20c82ae75d5bb0698569dd06fca654dae6fa6, previously 0xc590a846ff17871ffdcdd670914321f667cd6ad0b898bfb6d25f7dd68fff478b.
2021-03-18 16:43:12  ✨ Imported #2 (0x38b2…6fa6)
2021-03-18 16:43:15  💤 Idle (1 peers), best: #2 (0xe111…c084), finalized #0 (0x2776…8ba7), ⬇ 1.4kiB/s ⬆ 1.4kiB/s
```

The final lines shows that your node has peered with another (**`1 peers`**), and they have produced
a block (**`best: #2 (0xe111…c084)`**)!

But do notice that even after you add the GRANDPA key for the second node no block finalization has
happened (**`finalized #0 (0x2776…8ba7)`**).
**Substrate nodes require a restart after inserting a GRANDPA key.**
Kill your nodes and restart them with the same commands you used previously.
Now blocks should be finalized!

```bash
...
2021-03-18 16:47:47  💤 Idle (1 peers), best: #46 (0xfaf1…02f8), finalized #44 (0x9b08…09ea), ⬇ 1.3kiB/s ⬆ 1.3kiB/s
2021-03-18 16:47:48  ✨ Imported #47 (0x7375…aa51)
2021-03-18 16:47:52  💤 Idle (1 peers), best: #47 (0x7375…aa51), finalized #45 (0x7c13…7575), ⬇ 0.8kiB/s ⬆ 0.6kiB/s
2021-03-18 16:47:54  🙌 Starting consensus session on top of parent 0x73757e1773e6d86a9ef4a3ec9c3a55eef04345705c0a51f04445af657184aa51
2021-03-18 16:47:54  🎁 Prepared block for proposing at 48 [hash: 0xd9ef428ccd38426a47a9eca181b508630e327b35ef4c468103ce59fa861e60f6; parent_hash: 0x7375…aa51; extrinsics (1): [0x16f0…dbe6]]
2021-03-18 16:47:54  🔖 Pre-sealed block for proposal at 48. Hash now 0x23a93d8e6bbbcf9f36e61264cc3a48a426a7f1112ff48df76f0d55b52c181156, previously 0xd9ef428ccd38426a47a9eca181b508630e327b35ef4c468103ce59fa861e60f6.
```

Congratulations! You've started your own private blockchain!

In this tutorial you've learned to generate your own keypairs, create a custom chain spec that uses
those keypairs, and start a private network based on your custom chain spec.

<Message
  type={`green`}
  title={`Tip`}
  text={`If you would like examples of correct JSON keystore \`curl\` files with a known working chain spec, see [this
  solution](https://github.com/substrate-developer-hub/substrate-node-template/tree/tutorials/solutions/private-chain-v3). 
  You can use the extra files with your already cloned and compiled node, no need to start from scratch.`}
/>

## Next steps

That big Wasm blob we encountered in the chain spec was necessary to enable forkless upgrades.
Learn more about how the [executor](/v3/advanced/executor) uses on-chain Wasm. Alternatively, continue 
learning by completing the [permissioned network tutorial](/tutorials/v3/permissioned-network).<|MERGE_RESOLUTION|>--- conflicted
+++ resolved
@@ -2,12 +2,8 @@
 title: Start a Private Network
 slug: /tutorials/v3/private-network
 hideNav: true
-<<<<<<< HEAD
 version: '3.0' 
-=======
 sideNav: privateNetwork
-version: 3.0 
->>>>>>> 3f32db1b
 section: tutorials
 category: private network
 keywords: permissioned, consortium, authority, network
