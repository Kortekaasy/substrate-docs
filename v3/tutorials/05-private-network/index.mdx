--- conflicted
+++ resolved
@@ -2,11 +2,7 @@
 title: Start a Private Network
 slug: /tutorials/v3/private-network
 hideNav: true
-<<<<<<< HEAD
-version: '3.0' 
-=======
 version: '3.0'
->>>>>>> ee9217c1
 sideNav: privateNetwork
 section: tutorials
 category: private network
