--- conflicted
+++ resolved
@@ -56,12 +56,8 @@
 <Message
   type={`yellow`}
   title={`Information`}
-<<<<<<< HEAD
-  text="Experienced developers who truly prefer to skip those tutorials may install the Node Template
-=======
   text=
       "If you skipped the first blockchain tutorial, you should install the node template now.
->>>>>>> c8a1ba51
       according to [the instructions in its readme](https://github.com/substrate-developer-hub/substrate-node-template#getting-started).
       "
 />
@@ -84,38 +80,24 @@
 />
 <TutorialObjective
   data={{
-<<<<<<< HEAD
-    textLineOne: '3. Use the Front-end template to interact with the Nicks pallet.',
-=======
     textLineOne:
       '3. Use the Front-end Template to interact with the Nicks pallet.',
->>>>>>> c8a1ba51
     url: '/tutorials/v3/add-a-pallet#interact-with-the-nicks-pallet',
   }}
 />
 <TutorialObjective
   data={{
-<<<<<<< HEAD
-    textLineOne: '4. Learn how to publish a custom pallet to Github or Crates.io ',
-=======
     textLineOne:
       '4. Learn how to publish a custom pallet to Github or crates.io.',
->>>>>>> c8a1ba51
     url: '/tutorials/v3/add-a-pallet#publish-your-own-pallet',
   }}
 />
 
 ## Learning outcomes
 
-<<<<<<< HEAD
-- Learn how to integrate a FRAME pallet to your node and runtime
-- Familiarize yourself with customizing a pallet's configuration trait
-- Learn how to publish a custom pallet to [crates.io](https://crates.io/)
-=======
 - Learn how to integrate a FRAME pallet to your node and runtime.
 - Familiarize yourself with customizing a pallet's configuration trait.
 - Learn how to publish a custom pallet to [crates.io](https://crates.io/).
->>>>>>> c8a1ba51
 
 ## Import the Nicks Pallet
 
