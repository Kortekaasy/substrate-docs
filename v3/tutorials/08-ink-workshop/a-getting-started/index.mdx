--- conflicted
+++ resolved
@@ -1,11 +1,7 @@
 ---
 title: Getting Started
 slug: /tutorials/v3/ink-workshop/pt1
-<<<<<<< HEAD
-version: '3.0' 
-=======
 version: '3.0'
->>>>>>> ee9217c1
 sideNav: inkWorkshop
 section: tutorials
 category: ink workshop
