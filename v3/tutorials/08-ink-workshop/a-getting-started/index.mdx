---
title: Getting Started
slug: /tutorials/v3/ink-workshop/pt1
<<<<<<< HEAD
version: 3.0
=======
version: '3.0'
sideNav: inkWorkshop
>>>>>>> 79a913c3
section: tutorials
category: ink workshop
keywords:
  - smart contracts
  - erc20
  - wasm
difficulty: 2
duration: 2.5 Hours
relevantSkills:
  - ink!
  - Smart Contracts
---

This part will teach you everything you need to know to get started building smart contracts on Substrate with ink!.

<TutorialObjective
  data={{
    textLineOne: '1. Installing prerequisites on your computer',
    url: '#prerequisites',
  }}
/>
<TutorialObjective
  data={{
    textLineOne: '2. Starting a new project with cargo-contract',
    url: '#creating-an-ink-project',
  }}
/>
<TutorialObjective
  data={{
    textLineOne: '3. Building and testing our contract',
    url: '#running-a-substrate-smart-contracts-node',
  }}
/>
<TutorialObjective
  data={{
    textLineOne: '4. Deploying our contract on a local Substrate node',
    url: '#deploying-your-contract',
  }}
/>
<TutorialObjective
  data={{
<<<<<<< HEAD
    textLineOne: '5. Interacting with our contract using the Contracts UI',
=======
    textLineOne: '5. Interacting with our contract using the Canvas UI',
>>>>>>> 79a913c3
    url: '#calling-your-contract',
  }}
/>
<TutorialObjective
  data={{
    textLineOne: '6. Troubleshooting',
    url: '#troubleshooting',
  }}
/>

## Learning outcomes

- Learn the basic of writing smart contracts with ink!
- Learn how to deploy an ERC20 contract in a Substrate node using ink!

<AccentButton text={`Sound reasonable? Let's begin!`} link={`#prerequisites`} />

To follow this tutorial, you will need to set up some stuff on your computer.

## Prerequisites

Follow the
[official installation steps](/v3/getting-started/installation) to install the prerequisites.

Once you have done the above you will also need to run:

<<<<<<< HEAD
```
=======
```bash
>>>>>>> 79a913c3
rustup component add rust-src --toolchain nightly
rustup target add wasm32-unknown-unknown --toolchain nightly
```

### 1. Installing The Substrate Contracts Node

We need to use a Substrate node with the built-in `pallet-contracts` pallet. For this workshop we'll use a pre-configured Substrate node client.

```bash
cargo install contracts-node --git https://github.com/paritytech/substrate-contracts-node.git --tag v0.6.0 --force --locked
```

### 2. ink! CLI

The final tool we will be installing is the ink! command line utility which will make setting up Substrate smart contract projects easier.

As a prerequisite for the tool you need to install the **binaryen** package, which is used to optimize the WebAssembly bytecode of the contract.

If you are using Ubuntu, Debian or MacOS, you could install it directly:

```bash
# For Ubuntu or Debian users
sudo apt install binaryen
# For MacOS users
brew install binaryen
```

<br />
<Message
  type={`gray`}
  title={`Note`}
  text={`If you're unable to find a version of \`binaryen\` compatible with your OS, you can [download the binary release directly](https://github.com/WebAssembly/binaryen/releases).`}
/>

After you've installed the package execute:

```bash
cargo install cargo-contract --vers ^0.17 --force --locked
```

You can then use `cargo contract --help` to start exploring the commands made available to you.

## Creating An ink! Project

We are going to use the ink! CLI to generate the files we need for a Substrate smart contract project.

From your working directory, run:

```bash
cargo contract new flipper
```

This command will create a new project folder named `flipper` which we will explore:

```bash
cd flipper/
```

**ink! Contract Project**

```bash
flipper
  └─ lib.rs                <-- Contract Source Code
  └─ Cargo.toml            <-- Rust Dependencies and ink! Configuration
  └─ .gitignore
```

### 1. Contract Source Code

The ink! CLI automatically generates the source code for the "Flipper" contract, which is about the
simplest "smart" contract you can build. You can take a sneak peak as to what will come by looking
at the [Flipper Example](https://github.com/paritytech/ink/blob/v3.0.0-rc8/examples/flipper/lib.rs).

The Flipper contract is nothing more than a `bool` which gets flipped from true to false through the `flip()` function. We won't go deep into the details of this source code because we will be walking you through the steps of building a more advanced contract!

### 2. Testing Your Contract

You will see at the bottom of the source code there are simple test cases which verify the functionality of the contract. We can quickly test this code is functioning as expected using the **off-chain test environment** that ink! provides.

In your project folder run:

```bash
cargo +nightly test
```

To which you should see a successful test completion:

```bash
$ cargo +nightly test
    running 2 tests
    test flipper::tests::it_works ... ok
    test flipper::tests::default_works ... ok

    test result: ok. 2 passed; 0 failed; 0 ignored; 0 measured; 0 filtered out
```

Now that we are feeling confident things are working, we can actually compile this contract to Wasm.

### 3. Building Your Contract

Run the following command to compile your smart contract in the Flipper project directory:

```bash
cargo +nightly contract build
```

<br />
<Message
  type={`yellow`}
  title={`Information`}
  text={`If you run into a \`call to unsafe function\` error, run \`cargo install --force cargo-contract && rustup update\`
  to make sure everything is up to date.`}
/>

This command will build a Wasm binary for the ink! project, a metadata file (which contains the
contract's ABI) and a `.contract` file which bundles both. This `.contract` file can be used for
deploying your contract to your chain. If all goes well, you should see a `target` folder which
contains these files:

```bash
target
  └─ ink
    └─ release
      └─ ...
    └─ .rustc_info.json
    └─ CACHEDIR.TAG
    └─ flipper.contract
    └─ flipper.wasm
    └─ metadata.json
```

Let's take a look at the structure of `metadata.json`:

```JSON
{
  "metadataVersion": "0.1.0",
  "source": {...},
  "contract": {...},
  "spec": {
    "constructors": [...],
    "docs": [],
    "events": [],
    "messages": [...],
  },
  "storage": {...},
  "types": [...]
}
```

This file describes all the interfaces that can be used to interact with your contract:

- `types` provides the custom **data types** used throughout the rest of the JSON.
- `storage` defines all the **storage** items managed by your contract and how to ultimately access
  them.
- `spec` stores information about the callable functions like **constructors** and **messages** a
  user can call to interact with the contract. It also has helpful information like the **events**
  that are emitted by the contract or any **docs**.

If you look closely at the constructors and messages, you will also notice a `selector` which
contains a 4-byte hash of the function name and is used to route your contract calls to the correct
functions.

In the next section we will start a
[Substrate Smart Contracts node](https://github.com/paritytech/substrate-contracts-node) and
configure the [Contracts UI](https://github.com/paritytech/contracts-ui) to interact with it.

## Running a Substrate Smart Contracts Node

After successfully installing [`substrate-contracts-node`](https://github.com/paritytech/substrate-contracts-node),
you can start a local development chain by running:

```bash
substrate-contracts-node --dev --tmp
```

![Substrate Smart Contracts Node](/assets/tutorials/ink-workshop/start-canvas-node.png)

You should start seeing blocks being produced by your node in your terminal.

## Deploying your Contract

<<<<<<< HEAD
Go to the [hosted version of Contracts UI](https://paritytech.github.io/contracts-ui) to interact with
=======
Go to the [hosted version of Canvas UI](https://paritytech.github.io/canvas-ui) to interact with
>>>>>>> 79a913c3
your node. You first need to configure the UI to connect to it:

- Click on the dropdown selector at top left corner.
- Choose the Local Node.

![Connect to local node](/assets/tutorials/ink-workshop/canvas-connect-to-local.png)

Now that we have generated the Wasm binary from our source code and connected to a local node, we want
to deploy this contract onto our Substrate blockchain.

Smart contract deployment on Substrate is a little different than on traditional smart contract
blockchains.

Whereas a completely new blob of smart contract source code is deployed each time you push a
contract on other platforms, Substrate opts to optimize this behavior. For example, the standard
ERC20 token has been deployed to Ethereum thousands of times, sometimes only with changes to the
initial configuration (through the Solidity `constructor` function). Each of these instances take
up space on the blockchain equivalent to the contract source code size, even though no code was
actually changed.

In Substrate, the contract deployment process is split into two steps:

1. Putting your contract code on the blockchain
2. Creating an instance of your contract

With this pattern, contract code like the ERC20 standard can be put on the blockchain one single
time, but instantiated any number of times. No need to continually upload the same source code over
and waste space on the blockchain.

### 1. Upload Contract Code

Here we will upload the contract code and instantiate one copy of the contract on the blockchain (
which is usually why we upload the contract code in the first place):

- Click the **Add New Contract** button in the sidebar.
- Click the **Upload New Contract Code** button in the Add New Contract page.
- Choose an **Instantiation account** (e.g. ALICE).
- Give the contract a descriptive **Name** (e.g. Flipper Contract).
- Drag the `flipper.contract` file that contains the bundled Wasm blob and metadata into the drag
<<<<<<< HEAD
  & drop area. You will see the UI parse the metadata and enabling the button that takes you to the next step.
- Click the **Next** button
=======
  & drop area. You will see the UI parse the metadata and showing what functions the contract contains.
- Click the **Constructor Details**
>>>>>>> 79a913c3

![Flipper Instantiate Contract 01](/assets/tutorials/ink-workshop/flipper-instantiate-01.png)

### 2. Instantiate a Contract on the Blockchain

Smart contracts exist as an extension of the account system on the blockchain. Thus creating an
instance of this contract will create a new `AccountId` which will store any balance managed by the
smart contract and allow us to interact with the contract.

Now a screen displays the information that represents our smart contract. We are going to
instantiate a copy of the smart contract:

<<<<<<< HEAD
- Accept the default options for the contract **Deployment Constructor**.
- Accept the default options **Max Gas Allowed** of `200000`.
- Click on `Next`

![Flipper Instantiate Contract 02](/assets/tutorials/ink-workshop/flipper-instantiate-02.png)

The transaction is now queued, review your data and click **Upload and Instantiate** or go back and modify your inputs.
=======
- Give the contract instance a **Contract Name** (e.g. The First Flipper).
- Accept the default options for the contract **Instantiation Constructor**.
- Accept the default options **Endowment** of `1000 Units` to pay the storage rent, and **Max Gas
  Allowed** of `200000`.
- Click on `Instantiate`

![Flipper Instantiate Contract 02](/assets/tutorials/ink-workshop/flipper-instantiate-02.png)

> **Note:** As mentioned earlier, contract creation involves creation of a new account. As such, you
> must be sure to give the contract account at least the existential deposit defined by your
> blockchain. We also need to be able to pay the contract's rent (endowment). If we consume all of
> this deposit, the contract will become a tombstone. We can always refill the contract's balance and
> keep it on chain.
>>>>>>> 79a913c3

![Flipper Instantiate Contract 03](/assets/tutorials/ink-workshop/flipper-instantiate-03.png)

When you click **Upload and Instantiate** you should see
the extrinsic `instantiateWithCode` is processing, and a flurry of events appear including the
creation of a new account (`system.NewAccount`) and the instantiation of the contract
(`contracts.Instantiated`).
You will be redirected to a new page, where you can interact with the newly created contract instance.

![Flipper Instantiate Success](/assets/tutorials/ink-workshop/flipper-instantiate-04.png)

## Calling your Contract

Now that your contract has been fully deployed, we can start interacting with it! Flipper only has
two functions, `flip()` and `get()` so we will show you what it's like to play with both of them.

### 1. get() function

We set the initial value of the Flipper contract
`value` to `false` when we instantiated the contract. Let's check that this is the case.

In the **Message to Send** section, select the "**get(): bool**" message and accept the default
values for the other options.

Press **"Read"** and confirm that it returns the value `false`:

![An image of Flipper RPC call with false](/assets/tutorials/ink-workshop/flipper-false.png)

### 2. flip() function

So let's make the value turn `true` now!

The alternative message to send with the UI is `flip()`. Again, accept the default values for the other options and click **Call**

![An image of a Flipper transaction](/assets/tutorials/ink-workshop/send-as-transaction.png)

If the transaction was successful, we should then be able to go back to the `get()` function and see our updated storage:

![An image of Flipper RPC call with true](/assets/tutorials/ink-workshop/flipper-true.png)

Woohoo! You deployed your first smart contract!

### 3. Moving Forward

We will not go over these setup and deployment steps again, but you can use them throughout the
tutorial to deploy certain contract on-chain.

The rest of the tutorial will have **template code** which you will use to walk through the
different steps of contract development. Each template comes with a fully designed suite of tests
that should pass if you programmed your contract correctly. Before you move on from a section, make
sure that you run:

```bash
cargo +nightly test
```

and that the tests all execute successfully without any warnings.

You need not deploy your contract between each section, but if we ask you to deploy your contract,
you will need to follow these same steps you have done with the Flipper contract.

## Troubleshooting

Here are solutions to some of the common problems you may come across:

### 1. Unexpected Epoch Change

There is a known issue with the Substrate block production (BABE) on a running chain. If you stop
your node for too long (closing the terminal, putting your computer to sleep, etc...), you will get
the following error:

```bash
ClientImport("Unexpected epoch change")
```

To solve this you will need to restart your node with: `canvas --dev --tmp`. At that point, you will
need to re-deploy any contracts and re-do any steps that you may have done before on your node. As
long as you keep your node running, you should face no issues.

### 2. Old Contracts in Local Storage

**Contracts UI** uses its own local storage to track the contracts that you have deployed. This means
that if you deploy a contract using the UI, and then purge your Canvas node, you will be prompted to
reset your local storage and please do so. And then re-deploy any contracts and re-do any steps that
you may have done before on your node.

### 3. Send as Transaction vs Send as RPC

When interacting with contracts using the Contracts UI, you have the option to submit your call as a
transaction or as a RPC:

![An image of submitting with transaction or RPC](/assets/tutorials/ink-workshop/send-as.png)

When you send as a transaction, it should be exactly as you expect. A transaction is submitted to
the contract, a fee is deducted from your account, and the state of your blockchain can change. In
these situations, no value is returned from your contract call, only a "Success" or "Failed"
extrinsic message along with any events it may emit.

However, there may be some calls that you want to "test", rather than actually submit a transaction,
or you may want to peek at the value that _would_ be returned if you called the contract function.
For these scenarios, you submit an RPC call, which will run all of your contract logic, but not
actually submit a transaction or update the chain state. However, you will still need to specify
the right amount of gas to cover your "virtual fee". But don't worry, nothing will be charged when making a call this way. :)

### 4. Other Issues

If you run into any other issues during this tutorial, please [report an issue](https://github.com/substrate-developer-hub/substrate-contracts-workshop/issues)!<|MERGE_RESOLUTION|>--- conflicted
+++ resolved
@@ -1,12 +1,8 @@
 ---
 title: Getting Started
 slug: /tutorials/v3/ink-workshop/pt1
-<<<<<<< HEAD
-version: 3.0
-=======
 version: '3.0'
 sideNav: inkWorkshop
->>>>>>> 79a913c3
 section: tutorials
 category: ink workshop
 keywords:
@@ -48,11 +44,7 @@
 />
 <TutorialObjective
   data={{
-<<<<<<< HEAD
     textLineOne: '5. Interacting with our contract using the Contracts UI',
-=======
-    textLineOne: '5. Interacting with our contract using the Canvas UI',
->>>>>>> 79a913c3
     url: '#calling-your-contract',
   }}
 />
@@ -79,11 +71,7 @@
 
 Once you have done the above you will also need to run:
 
-<<<<<<< HEAD
-```
-=======
-```bash
->>>>>>> 79a913c3
+```
 rustup component add rust-src --toolchain nightly
 rustup target add wasm32-unknown-unknown --toolchain nightly
 ```
@@ -265,11 +253,7 @@
 
 ## Deploying your Contract
 
-<<<<<<< HEAD
 Go to the [hosted version of Contracts UI](https://paritytech.github.io/contracts-ui) to interact with
-=======
-Go to the [hosted version of Canvas UI](https://paritytech.github.io/canvas-ui) to interact with
->>>>>>> 79a913c3
 your node. You first need to configure the UI to connect to it:
 
 - Click on the dropdown selector at top left corner.
@@ -309,13 +293,8 @@
 - Choose an **Instantiation account** (e.g. ALICE).
 - Give the contract a descriptive **Name** (e.g. Flipper Contract).
 - Drag the `flipper.contract` file that contains the bundled Wasm blob and metadata into the drag
-<<<<<<< HEAD
   & drop area. You will see the UI parse the metadata and enabling the button that takes you to the next step.
 - Click the **Next** button
-=======
-  & drop area. You will see the UI parse the metadata and showing what functions the contract contains.
-- Click the **Constructor Details**
->>>>>>> 79a913c3
 
 ![Flipper Instantiate Contract 01](/assets/tutorials/ink-workshop/flipper-instantiate-01.png)
 
@@ -328,7 +307,6 @@
 Now a screen displays the information that represents our smart contract. We are going to
 instantiate a copy of the smart contract:
 
-<<<<<<< HEAD
 - Accept the default options for the contract **Deployment Constructor**.
 - Accept the default options **Max Gas Allowed** of `200000`.
 - Click on `Next`
@@ -336,21 +314,6 @@
 ![Flipper Instantiate Contract 02](/assets/tutorials/ink-workshop/flipper-instantiate-02.png)
 
 The transaction is now queued, review your data and click **Upload and Instantiate** or go back and modify your inputs.
-=======
-- Give the contract instance a **Contract Name** (e.g. The First Flipper).
-- Accept the default options for the contract **Instantiation Constructor**.
-- Accept the default options **Endowment** of `1000 Units` to pay the storage rent, and **Max Gas
-  Allowed** of `200000`.
-- Click on `Instantiate`
-
-![Flipper Instantiate Contract 02](/assets/tutorials/ink-workshop/flipper-instantiate-02.png)
-
-> **Note:** As mentioned earlier, contract creation involves creation of a new account. As such, you
-> must be sure to give the contract account at least the existential deposit defined by your
-> blockchain. We also need to be able to pay the contract's rent (endowment). If we consume all of
-> this deposit, the contract will become a tombstone. We can always refill the contract's balance and
-> keep it on chain.
->>>>>>> 79a913c3
 
 ![Flipper Instantiate Contract 03](/assets/tutorials/ink-workshop/flipper-instantiate-03.png)
 
