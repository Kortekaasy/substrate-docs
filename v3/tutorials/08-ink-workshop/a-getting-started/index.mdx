--- conflicted
+++ resolved
@@ -1,12 +1,8 @@
 ---
 title: Getting Started
 slug: /tutorials/v3/ink-workshop/pt1
-<<<<<<< HEAD
 version: '3.0' 
-=======
-version: 3.0 
 sideNav: inkWorkshop
->>>>>>> 3f32db1b
 section: tutorials
 category: ink workshop
 keywords: smart contracts, erc20, wasm
