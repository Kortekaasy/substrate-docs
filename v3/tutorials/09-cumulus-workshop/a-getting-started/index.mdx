--- conflicted
+++ resolved
@@ -139,7 +139,6 @@
 />
 
 We're doing our best to keep the parachain template and this workshop updated presently
-<<<<<<< HEAD
 with the
 
 <ExternalLink url="https://github.com/paritytech/polkadot/releases">
@@ -151,21 +150,6 @@
 </ExternalLink>
 when versions don't match there vs. what this workshop has listed, any issues you run into, and when
 Rococo testnet resets occur.
-=======
-with the latest release of Polkadot. Please check with us in the [Parachain Technical matrix channel](https://matrix.to/#/#parachain-technical:matrix.parity.io)
-when breaking changes and testnet resets occur.
-
-### 3. Acknowledgements
-
-Thanks <ExternalLink url="https://github.com/Jackie-Zhong"> Jackie-Zhong </ExternalLink> and <ExternalLink url="https://github.com/davidrhodus">David Rhodus </ExternalLink>
-for the Chinese content translation!
-
-### Disclaimer
-
-**Cumulus is pre-release software that is still under development.** While this workshop strives to
-be useful, the material it covers may change or break before Cumulus is fully released. Nothing
-presented here is ready for use in value-bearing blockchains!
->>>>>>> c8a1ba51
 
 ## Build Environment & Compilation
 
