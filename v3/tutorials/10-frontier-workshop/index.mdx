---
title: Frontier Workshop
slug: /tutorials/v3/frontier
version: 3.0
section: Tutorials
hideNav: true
category: Parachains
keywords: ethereum, workshop, frontier
difficulty: 3
duration: 3 Hour
relevantSkills:
  - Rust
  - Ethereum
  - Smart Contracts
---

[Frontier](https://github.com/paritytech/frontier) is a set of modules to build an
**Ethereum-compatible blockchain with Substrate**.

## Getting Started

You should have completed _at least_ the following three Substrate tutorials before attempting this tutorial:

- [Create Your First Substrate Chain](/tutorials/v3/create-your-first-substrate-chain/)
- [Add a Pallet to Your Runtime](/tutorials/v3/add-a-pallet/)
- [Build a PoE Decentralized Application](/tutorials/v3/proof-of-existence)

Before attempting this tutorial, you should be familiar with the concepts listed below:

- Launching a Substrate chain
- Submitting extrinsics
- Adding, Removing, and configuring pallets in a runtime
- Ethereum and EVM basics
- Pallet design

## Frontier Template

This tutorial is presently a little bit out of date. While it is still a good reference, it refers to an older version of Substrate template. It is thus encouraged to generate your own template based of whatever commit you desire from frontier itself to start working with many of the core features of Frontier installed and enabled.

The Frontier project currently does not use the published Substrate
crates; it refers to Subsrate code from github directly. Take note of this in your `Cargo` files. You _must_
use the _matching_ version of dependencies for all of Substrate and Frontier in your project.

This is a stop-gap solution while Frontier is being updated to the latest Substrate tag/release.

There's also a github repo `template` that is available for major Frontier releases pre-generated for you.

#### Generation Script

You can generate a version of the Frontier template by running the
[generation script](https://github.com/paritytech/frontier/blob/master/.maintain/node-template-release.sh)
included in Frontier.

```bash
# from the top working dir of Frontier:
cd .maintain/
# set the *full file name with .tar.gz extension* for your output file
./node-template-release.sh TEMPLATE.tar.gz
# Note the file will be placed in the top level working dir of frontier
# Move the archive to wherever you like...
tar xvzf TEMPLATE.tar.gz
# this unpacks into `frontier-node-template` with all your files
cd frontier-node-template
```

The Substrate Developer Hub has generated the template using the
[included release guide](https://github.com/paritytech/frontier/blob/master/docs/node-template-release.md)
, and intends to update with major releases of Frontier moving forward.

You can `use` the pre-generated template or `fork` it from here:
https://github.com/substrate-developer-hub/frontier-node-template/ .

### Build & Config Setup

#### Genesis Configuration

The development [chain spec](https://github.com/paritytech/frontier/blob/master/template/node/src/chain_spec.rs) included with this project defines a genesis
block that has been pre-configured with an EVM account for
[Alice](/v3/tools/subkey#well-known-keys). When
[a development chain is started](https://github.com/substrate-developer-hub/substrate-node-template#run),
Alice's EVM account will be funded with a large amount of Ether. The
[Polkadot UI](https://polkadot.js.org/apps/#?rpc=ws://127.0.0.1:9944) can be used to see the details
of Alice's EVM account. In order to view an EVM account, use the `Developer` tab of the Polkadot UI
`Settings` app to define the EVM `Account` type as below. It is also necessary to define the
`Address` and `LookupSource` to send transaction, and `Transaction` and `Signature` to be able to
inspect blocks:

```json
{
  "Address": "MultiAddress",
  "LookupSource": "MultiAddress",
  "Account": {
    "nonce": "U256",
    "balance": "U256"
  },
  "Transaction": {
    "nonce": "U256",
    "action": "String",
    "gas_price": "u64",
    "gas_limit": "u64",
    "value": "U256",
    "input": "Vec<u8>",
    "signature": "Signature"
  },
  "Signature": {
    "v": "u64",
    "r": "H256",
    "s": "H256"
  }
}
```

#### Build & Run

To build the chain, execute the following commands from the project root:

```bash
cargo build --release
```

To execute the chain, run:

```bash
./target/release/frontier-template-node --dev
```

<<<<<<< HEAD
The node also supports to use manual seal (to produce block manually through RPC).

```
$ ./target/debug/frontier-template-node --dev --manual-seal
=======
The node also supports to use manual seal (to produce block manually through RPC).  
```bash
./target/release/frontier-template-node --dev --manual-seal
>>>>>>> c8a1ba51
```

### Query Balance Using RPC

Once your node is running, use the Polkadot JS Apps' `RPC calls` under the `Developer` tab to query `eth > getBalance(address, number)` with Alice's
EVM account ID (`0xd43593c715fdd31c61141abd04a99fd6822c8558`); the value that is returned should be:

```text
x: eth.getBalance
340,282,366,920,938,463,463,374,607,431,768,211,455
```

> Further reading:
> [EVM accounts](https://github.com/danforbes/danforbes/blob/master/writings/eth-dev.md#Accounts)

Alice's EVM account ID was calculated using
[an included utility script](https://github.com/paritytech/frontier/blob/master/template/utils/README.md#--evm-address-address).

### Deploy & Call Ethereum Smart Contracts

To deploy and call Ethereum smart contracts and test the related functionality follow the next steps at:

- [Testing Ethereum Smart Contracts Functionality](#erc20-contract-deployment).

## Architecture

Here are a few helpful diagrams to help illustrate how the Frontier EVM and Ethereum RPC plug into
your Substrate FRAME runtime.

### EVM Pallet Runtime Configuration

The Ethereum Virtual Machine (EVM) is a sandboxed virtual stack machine that is implemented in the
EVM pallet. The EVM is responsible for executing Ethereum contract bytecode of smart contracts,
typically written in a high level language like Solidity, then compiled to EVM bytecode.

![architecture diagram](../../../src/images/tutorials/10-frontier-workshop/pallet-evm.png)

### Ethereum Pallet

The Ethereum pallet is responsible for storing Ethereum-formatted blocks, transaction receipts, and transaction statuses.

![architecture diagram](../../../src/images/tutorials/10-frontier-workshop/pallet-ethereum.png)

### Wrapping Ethereum Transactions

When a user submits a raw Ethereum transaction, we need to convert it into a Substrate transaction. The conversion is simple. We just wrap the raw transaction in a call the `pallet_ethereum`'s `transact` extrinsic. This is done in the runtime.

> Note that Ethereum Accounts and Substrate accounts in this template are not directly compatible
> for using keys. For an explainer on this, please see the
> [Moonbean documentain on EVM&Substrate Accounts](https://docs.moonbeam.network/learn/unified-accounts/#substrate-evm-compatible-blockchain)

### Ethereum Specific Runtime APIs & RPCs

Our runtime is storing all the ethereum-formatted information that may be queried, thus we need a
way for the RPC server to call into the runtime and retrieve that information. This is done through
runtime APIs & RPCs.

![architecture diagram](../../../src/images/tutorials/10-frontier-workshop/rpc.png)

Further reading:

- [Runtime APIs](/v3/concepts/runtime#runtime-apis)
- [Recipe about Custom RPCs](/v3/runtime/custom-rpcs)
- RPCs in Frontier: [fc-rpc](https://github.com/paritytech/frontier/tree/master/client/rpc)
  and [fc-rpc-core](https://github.com/paritytech/frontier/blob/master/client/rpc-core/)

### Frontier Block Import

![architecture diagram](../../../src/images/tutorials/10-frontier-workshop/block-import.png)

Further reading:

- [Block import pipeline docs](/v3/advanced/block-import)
- [Frontier consensus code](https://github.com/paritytech/frontier/tree/master/primitives/consensus)

## ERC20 Contract Deployment

The following steps are also available as a [Typescript script](https://github.com/paritytech/frontier/tree/master/template/examples/contract-erc20) using
Polkadot JS SDK.

### Contract creation

The [`truffle`](https://github.com/paritytech/frontier/tree/master/template/examples/contract-erc20/truffle) directory contains a
[Truffle](https://www.trufflesuite.com/truffle) project that defines
[an ERC-20 token](https://github.com/paritytech/frontier/tree/master/template/examples/contract-erc20/truffle/contracts/MyToken.sol). For convenience, this
repository also contains
[the compiled bytecode of this token contract](https://github.com/paritytech/frontier/tree/master/template/examples/contract-erc20/truffle/contracts/MyToken.json#L259),
which can be used to deploy it to the Substrate blockchain.

> Further reading:
> [the ERC-20 token standard](https://github.com/danforbes/danforbes/blob/master/writings/eth-dev.md#EIP-20-ERC-20-Token-Standard)

Use the Polkadot UI `Extrinsics` app to deploy the contract from Alice's account (submit the
extrinsic as a signed transaction) using `evm > create` with the following parameters:

```text
source: 0xd43593c715fdd31c61141abd04a99fd6822c8558
init: <raw contract bytecode, a very long hex value>
value: 0
gas_limit: 4294967295
gas_price: 1
nonce: <empty> {None}
```

The values for `gas_limit` and `gas_price` were chosen for convenience and have little inherent or
special meaning. Note that `None` for the nonce will increment the known nonce for the source
account, starting from `0x0`, you may manually set this but will get an "evm.InvalidNonce" error if
not set correctly.

Once the extrinsic is in a block, navigate to the `Network` -> `Explorer` tab in the UI, or open up
the browser console to see that the EVM pallet has fired a `Created` event with an `address` field
that provides the address of the newly-created contract:

```bash
# console:
... {"phase":{"applyExtrinsic":2},"event":{"index":"0x0901","data":["0x8a50db1e0f9452cfd91be8dc004ceb11cb08832f"]} ...

# UI:
evm.Created
A contract has been created at given [address]
   H160: 0x8a50db1e0f9452cfd91be8dc004ceb11cb08832f
```

In this case, however, it is trivial to
[calculate this value](https://ethereum.stackexchange.com/a/46960):
`0x8a50db1e0f9452cfd91be8dc004ceb11cb08832f`. That is because EVM contract account IDs are
determined solely by the ID and nonce of the contract creator's account and, in this case, both of
those values are well-known (`0xd43593c715fdd31c61141abd04a99fd6822c8558` and `0x0`, respectively).

### Check Contract Storage

Use the `Chain State` UI tab to query`evm > accountCodes` for both Alice's and the contract's
account IDs; notice that Alice's account code is empty and the contract's is equal to the bytecode
of the Solidity contract.

The ERC-20 contract that was deployed inherits from
[the OpenZeppelin ERC-20 implementation](https://github.com/OpenZeppelin/openzeppelin-contracts/blob/master/contracts/token/ERC20/ERC20.sol)
and extends its capabilities by adding
[a constructor that mints a maximum amount of tokens to the contract creator](https://github.com/paritytech/frontier/tree/master/template/examples/contract-erc20/truffle/contracts/MyToken.sol#L8).
Use the `Chain State` app to query `evm > accountStorage` and view the value associated with Alice's
account in the `_balances` map of the ERC-20 contract; use the ERC-20 contract address
(`0x8a50db1e0f9452cfd91be8dc004ceb11cb08832f`) as the first parameter and the storage slot to read
as the second parameter (`0x045c0350b9cf0df39c4b40400c965118df2dca5ce0fbcf0de4aafc099aea4a14`). The
value that is returned should be
`0xffffffffffffffffffffffffffffffffffffffffffffffffffffffffffffffff`.

The storage slot was calculated using
[a provided utility](https://github.com/paritytech/frontier/blob/master/template/utils/README.md#--erc20-slot-slot-address). (Slot 0 and alice address:
`0xd43593c715fdd31c61141abd04a99fd6822c8558`)

> Further reading:
> [EVM layout of state variables in storage](https://docs.soliditylang.org/en/v0.8.6/internals/layout_in_storage.html#layout-of-state-variables-in-storage)

### Contract Usage

Use the `Developer` -> `Extrinsics` tab to invoke the `transfer(address, uint256)` function on the
ERC-20 contract with `evm > call` and transfer some of the ERC-20 tokens from Alice to Bob.

```text
target: 0x8a50db1e0f9452cfd91be8dc004ceb11cb08832f
source: 0xd43593c715fdd31c61141abd04a99fd6822c8558
input: 0xa9059cbb0000000000000000000000008eaf04151687736326c9fea17e25fc528761369300000000000000000000000000000000000000000000000000000000000000dd
value: 0
gas_limit: 4294967295
gas_price: 1
```

The value of the `input` parameter is an EVM ABI-encoded function call that was calculated using
[the Remix web IDE](http://remix.ethereum.org); it consists of a function selector (`0xa9059cbb`)
and the arguments to be used for the function invocation. In this case, the arguments correspond to
Bob's EVM account ID (`0x8eaf04151687736326c9fea17e25fc5287613693`) and the number of tokens to be
transferred (`0xdd`, or 221 in hex).

> Further reading:
> [the EVM ABI specification](https://solidity.readthedocs.io/en/latest/abi-spec.html)

### Check Bob Contract Storage

After the extrinsic has finalized, use the `Chain State` app to query `evm > accountStorage` to see
the ERC-20 balances for both Alice and Bob.<|MERGE_RESOLUTION|>--- conflicted
+++ resolved
@@ -124,16 +124,9 @@
 ./target/release/frontier-template-node --dev
 ```
 
-<<<<<<< HEAD
-The node also supports to use manual seal (to produce block manually through RPC).
-
-```
-$ ./target/debug/frontier-template-node --dev --manual-seal
-=======
 The node also supports to use manual seal (to produce block manually through RPC).  
 ```bash
 ./target/release/frontier-template-node --dev --manual-seal
->>>>>>> c8a1ba51
 ```
 
 ### Query Balance Using RPC
