---
title: Build the Substrate Kitties Chain
slug: /tutorials/v3/kitties/pt1
version: '3.0'
sideNav: kittiesWorkshop
section: tutorials
category: FRAME
keywords: nft, kitties
difficulty: 2
duration: 2 Hours
relevantSkills:
  - FRAME
  - Rust
---

![kitties-tutorial.png](../../../../src/images/tutorials/11-kitties-workshop/kitties-tutorial.png)

Welcome to the Substrate Kitties workshop.
This workshop teaches you everything you need to know about building a blockchain that handles the creation and ownership of non-fungible tokens (NFTs) called Substrate Kitties.
The workshop is split into two parts:

Part I describes how to build the Kitties pallet, including the functionality to interact with the Kitties you create.
[Part II](/tutorials/v3/kitties/pt2) describes how to develop a front-end to interact with the Substrate Kitties blockchain from Part I.

## Tutorial objectives

- Learn basic patterns for building and running a Substrate node.
- Write and integrate a custom FRAME pallet to your runtime.
- Learn how to create and update storage items.
- Write pallet extrinsics and helper functions.
- Use the PolkadotJS API to connect a Substrate node to a custom a front-end.

This tutorial assumes that you have already installed the prerequisites for building with Substrate on your machine.
Make sure you have configured your environment for Substrate development by installing [Rust and the Rust toolchain](/v3/getting-started/installation).

### What we're building

We'll intentionally keep things simple so that you can decide on how you'd like to improve your Substrate Kitties chain later on.
For the purposes of what we're building, Kitties really can only do the following things:

- Be created either by some original source or by being bred using existing Kitties.

- Be sold at a price set by their owner.

- Be transferred from one owner to another.

### What we won't cover

The following items fall outside the scope of this tutorial:

- Writing tests for our pallet.
- Using correct weight values.

You can refer to the [how-to guides](/how-to-guides/v3) on how to integrate these once you've completed this workshop.

Follow each step at your own pace &mdash; the goal is for you to learn and the best way to do that is to try it yourself!
Before moving on from one section to the next, make sure your pallet builds without any error.
Use the [template files](https://github.com/substrate-developer-hub/substrate-docs/tree/main/static/assets/tutorials/kitties-tutorial) to help you complete each part.
If you are stuck you can refer to the complete source code on the [Substrate node template repository \`tutorials/solutions/kitties\` branch](https://github.com/substrate-developer-hub/substrate-node-template/tree/tutorials/solutions/kitties).
Most of the code changes will be in `/pallets/kitties/src/lib.rs`.

## Basic set-up

Before we can start making Kitties, we first need to do a little groundwork.
This part covers the basic patterns involved with using the Substrate node template to set up a custom pallet and include a simple storage item.

### Set-up your template node

The [Substrate node template][substrate-node-template] provides us with an customizable blockchain node, with built-in networking and consensus layers included.
All we need to focus on is building out the logic of our [runtime][runtime-kb] and [pallets][pallets-kb].

To kick things off, we need to set-up our project name and dependencies.
We'll use a CLI tool called [kickstart][kickstart-tool] to easily rename our node template.

1. Install it by running `cargo install kickstart`.

1. Once `kickstart` is installed, in the root directory of your local workspace run the following command:

   ```bash
   kickstart https://github.com/sacha-l/kickstart-substrate
   ```

   This command will clone a copy of the most recent node template and ask how you would like to call your node and pallet.

1. Type in:

   - `kitties` - as the name of our node. The node will be named as `node-kitties`.
   - `kitties` - as the name of your pallet. The pallet will be named as `pallet-kitties`.

   This will create a directory called `kitties` with a copy of the [Substrate node template][substrate-node-template] containing the name changes that correspond our template node, runtime, and pallet.

1. Open the `kitties` directory in your favorite code editor and rename it as `kitties-tutorial` &mdash; or whatever name you like to help keep your work organized.

   Notice the directories that the `kickstart` command modified:

   - **/node/** - This folder contains all the logic that allows your node to interact with your runtime and RPC clients.
   - **/pallets/** - Here's where all your custom pallets live.
   - **/runtime/** - This folder is where all pallets (both custom "internal" and "external" ones) are aggregated and implemented for the chain's runtime.

1. In `runtime/src/lib.rs`, you'll also notice that the instance of our modified template pallet name remains `TemplateModule`.
   Change it to `SubstrateKitties`:

   ```rust
   construct_runtime!(
   	// --snip
   	{
   	    // --snip
   	    SubstrateKitties: pallet_kitties,
   	}
   );
   ```

### Write the `pallet_kitties` scaffold

Let's take a glance at the folder structure of our workspace:

```bash
kitties-tutorial           <--  The name of our project directory
|
+-- node
|
+-- pallets
|   |
|   +-- kitties
|       |
|       +-- Cargo.toml
|       |
|       +-- src
|           |
|           +-- benchmarking.rs     <-- Remove file
|           |
|           +-- lib.rs              <-- Remove contents
|           |
|           +-- mock.rs             <-- Remove file
|           |
|           +-- tests.rs            <-- Remove file
|
+-- Cargo.toml
```

> You can go ahead and remove `benchmarking.rs`, `mock.rs` and `tests.rs`.
> **We won't be learning about using these in this tutorial.**
> Have a look at [this how-to guide](/how-to-guides/v3/testing/transfer-function) if you're curious to learn how testing works.

[Pallets][pallets-kb] in Substrate are used to define runtime logic.
In our case, we'll be creating a single pallet that manages all of the logic of our Substrate Kitties application.

Notice that our pallet's directory `/pallets/kitties/` is not the same as our pallet's name.
The name of our pallet as Cargo understands it is `pallet-kitties`.

Let's lay out the basic structure of our pallet by outlining the parts inside `pallets/kitties/src/lib.rs`.

Every FRAME pallet has:

- A set of `frame_support` and `frame_system` dependencies.
- Required [attribute macros][macros-kb] (i.e. configuration traits, storage items and function calls).

<Message
  type={`yellow`}
  title={`Information`}
  text={`
We'll be updating additional dependencies as we progress through the next parts of this tutorial.
  `}
/>

Here's the most bare-bones version of the Kitties pallet we will be building in this tutorial.
It contains the starting point for adding code for the next sections of this tutorial.
Just like the [helper files](https://github.com/substrate-developer-hub/substrate-docs/tree/main/static/assets/tutorials/kitties-tutorial) for this tutorial, it contains comments marked with **TODO** to indicate code we will be writing later, and **ACTION** to indicate code that will be written in the current section.

1. Paste the following code in `/pallets/kitties/src/lib.rs`:

   ```rust
   #![cfg_attr(not(feature = "std"), no_std)]

   pub use pallet::*;

   #[frame_support::pallet]
   pub mod pallet {
   	use frame_support::{
   		sp_runtime::traits::{Hash, Zero},
   		dispatch::{DispatchResultWithPostInfo, DispatchResult},
   		traits::{Currency, ExistenceRequirement, Randomness},
   		pallet_prelude::*
   	};
   	use frame_system::pallet_prelude::*;
   	use sp_io::hashing::blake2_128;

   	// TODO Part II: Struct for holding Kitty information.

   	// TODO Part II: Enum and implementation to handle Gender type in Kitty struct.

   	#[pallet::pallet]
   	#[pallet::generate_store(pub(super) trait Store)]
   	pub struct Pallet<T>(_);

   	/// Configure the pallet by specifying the parameters and types it depends on.
   	#[pallet::config]
   	pub trait Config: frame_system::Config {
   		/// Because this pallet emits events, it depends on the runtime's definition of an event.
   		type Event: From<Event<Self>> + IsType<<Self as frame_system::Config>::Event>;

   		/// The Currency handler for the Kitties pallet.
   		type Currency: Currency<Self::AccountId>;

   		// TODO Part II: Specify the custom types for our runtime.

   	}

   	// Errors.
   	#[pallet::error]
   	pub enum Error<T> {
   		// TODO Part III
   	}

   	#[pallet::event]
   	#[pallet::generate_deposit(pub(super) fn deposit_event)]
   	pub enum Event<T: Config> {
   		// TODO Part III
   	}

   	// ACTION: Storage item to keep a count of all existing Kitties.

   	// TODO Part II: Remaining storage items.

   	// TODO Part III: Our pallet's genesis configuration.

   	#[pallet::call]
   	impl<T: Config> Pallet<T> {

   		// TODO Part III: create_kitty

   		// TODO Part III: set_price

   		// TODO Part III: transfer

   		// TODO Part III: buy_kitty

   		// TODO Part III: breed_kitty
   	}

   	// TODO Parts II: helper function for Kitty struct

   	impl<T: Config> Pallet<T> {
   		// TODO Part III: helper functions for dispatchable functions

   		// TODO: increment_nonce, random_hash, mint, transfer_from

   	}
   }
   ```

1. Notice that we're using `sp_io` in our pallet.
   Ensure that this is declared as a dependency in your pallet's `Cargo.toml` file:

   ```toml
   [dependencies.sp-io]
   default-features = false
   git = 'https://github.com/paritytech/substrate.git'
   tag = 'devhub/latest'
   version = '4.0.0-dev'
   ```

1. Now try running the following command to build your pallet. We won't build the entire chain just yet because we haven't yet implemented the `Currency` type in our runtime.
   At least we can check that there are no errors in our pallet so far:

   ```bash
   cargo build -p pallet-kitties
   ```

You'll notice the Rust compiler giving you warnings about unused imports.
That's fine!
Just ignore them &mdash; we're going to be using those imports in the later parts of the tutorial.

### Add storage items

Let's add the most simple logic we can to our runtime: a function that stores a variable in our runtime.
To do this we'll use [`StorageValue`][storagevalue-rustdocs] from Substrate's [storage API][storage-api-rustdocs] which is a trait that depends on the [storage macro][storage-macro-kb].

All that means for our purposes is that for any storage item we want to declare, we must include the `#[pallet::storage]` macro beforehand.
Learn more about declaring storage items [here](/v3/runtime/storage#declaring-storage-items).

In `pallets/kitties/src/lib.rs`, replace the ACTION line with:

```rust
#[pallet::storage]
#[pallet::getter(fn kitty_cnt)]
/// Keeps track of the number of Kitties in existence.
pub(super) type KittyCnt<T: Config> = StorageValue<_, u64, ValueQuery>;
```

This creates a storage item for our pallet to keep track of the total count of Kitties in existence.

### Add Currency implementation

Before we proceed with building our node, we need to add the Currency type to our pallet's runtime implementation. In `runtime/src/lib.rs`, add the following:

```rust
impl pallet_kitties::Config for Runtime {
	type Event = Event;
	type Currency = Balances; // <-- Add this line
}
```

Now build your node and make sure you don't have any errors. This will take a little while at first.

```bash
cargo build --release
```

🎉**_Congratulations!_**🎉

You've completed the first part of this series.
At this stage, you've learnt the various patterns for:

- Customizing the Substrate node template and including a custom pallet.
- Building a Substrate chain and checking that a target pallet compiles.
- Declaring a single value \`u64\` storage item.

## Uniqueness, custom types and storage maps

You're ready to dive into some pillar concepts for developing pallets with FRAME (**Framework for Runtime Aggregation of Modularized Entities**), including writing [a storage struct](/how-to-guides/v3/pallet-design/storage-value) and [implementing the randomness trait](/how-to-guides/v3/pallet-design/randomness).

Use the [helper code](https://github.com/substrate-developer-hub/substrate-docs/tree/main/static/assets/tutorials/kitties-tutorial/02-create-kitties.rs) provided below to help you complete each step.
This will be the basis of the next few steps.

Update your pallet code with the following code snip (skip this step if you prefer not to use the template code):

```rust
#![cfg_attr(not(feature = "std"), no_std)]

pub use pallet::*;

#[frame_support::pallet]
pub mod pallet {
	use frame_support::pallet_prelude::*;
	use frame_system::pallet_prelude::*;
	use frame_support::{
		sp_runtime::traits::Hash,
		traits::{ Randomness, Currency, tokens::ExistenceRequirement },
		transactional
	};
	use sp_io::hashing::blake2_128;

	#[cfg(feature = "std")]
	use frame_support::serde::{Deserialize, Serialize};

	// ACTION #1: Write a Struct to hold Kitty information.

	// ACTION #2: Enum declaration for Gender.

	// ACTION #3: Implementation to handle Gender type in Kitty struct.

	#[pallet::pallet]
	#[pallet::generate_store(pub(super) trait Store)]
	pub struct Pallet<T>(_);

	/// Configure the pallet by specifying the parameters and types it depends on.
	#[pallet::config]
	pub trait Config: frame_system::Config {
		/// Because this pallet emits events, it depends on the runtime's definition of an event.
		type Event: From<Event<Self>> + IsType<<Self as frame_system::Config>::Event>;

		/// The Currency handler for the Kitties pallet.
		type Currency: Currency<Self::AccountId>;

		// ACTION #5: Specify the type for Randomness we want to specify for runtime.

		// ACTION #9: Add MaxKittyOwned constant
	}

	// Errors.
	#[pallet::error]
	pub enum Error<T> {
		// TODO Part III
	}

	// Events.
	#[pallet::event]
	#[pallet::generate_deposit(pub(super) fn deposit_event)]
	pub enum Event<T: Config> {
		// TODO Part III
	}

	#[pallet::storage]
	#[pallet::getter(fn all_kitties_count)]
	pub(super) type KittyCnt<T: Config> = StorageValue<_, u64, ValueQuery>;

	// ACTION #7: Remaining storage items.

	// TODO Part IV: Our pallet's genesis configuration.

	#[pallet::call]
	impl<T: Config> Pallet<T> {

		// TODO Part III: create_kitty

		// TODO Part IV: set_price

		// TODO Part IV: transfer

		// TODO Part IV: buy_kitty

		// TODO Part IV: breed_kitty
	}

	//** Our helper functions.**//

	impl<T: Config> Pallet<T> {

		// ACTION #4: helper function for Kitty struct

		// TODO Part III: helper functions for dispatchable functions

		// ACTION #6: funtion to randomly generate DNA

		// TODO Part III: mint

		// TODO Part IV: transfer_kitty_to
	}
}
```

Along with this code, we'll need to import `serde`.
Add this to your pallet's Cargo.toml file:

```toml
[dependencies.serde]
version =  '1.0.129'
```

### Scaffold Kitty struct

A Struct in Rust is a useful construct to help store data that have things in common.
For our purposes, our Kitty will carry multiple properties which we can store in a single struct instead of using separate storage items.
This comes in handy when trying to optimize for storage reads and writes so our runtime can perform less read/writes to update multiple values.
Read more about storage best practices [here][storage-best-practice-kb].

#### What information to include

Let's first go over what information a single Kitty will carry:

- **`dna`**: the hash used to identify the DNA of a Kitty, which corresponds to its unique features.
  DNA is also used to breed new Kitties and to keep track of different Kitty generations.
- **`price`**: this is a balance that corresponds to the amount needed to buy a Kitty and
  set by its owner.
- **`gender`**: an enum that can be either `Male` or `Female`.
- **`owner`**: an account ID designating a single owner.

#### Sketching out the types held by our struct

Looking at the items of our struct from above, we can deduce the following types:

- **`[u8; 16]`** for `dna` - to use 16 bytes to represent a Kitty's DNA.
- **`BalanceOf`** for `price` - this is a custom type using FRAME's [`Currency` trait][currency-frame].
- **`Gender`** for `gender` - we are going to create this!

First, we will need to add in our custom types for `BalanceOf` and `AccountOf` before we declare our struct.
Replace ACTION #1 with the following snippet:

```rust
type AccountOf<T> = <T as frame_system::Config>::AccountId;
type BalanceOf<T> =
	<<T as Config>::Currency as Currency<<T as frame_system::Config>::AccountId>>::Balance;

// Struct for holding Kitty information.
#[derive(Clone, Encode, Decode, PartialEq, RuntimeDebug, TypeInfo)]
#[scale_info(skip_type_params(T))]
pub struct Kitty<T: Config> {
	pub dna: [u8; 16],
	pub price: Option<BalanceOf<T>>,
	pub gender: Gender,
	pub owner: AccountOf<T>,
}
```

<br />
<Message
  type="gray"
  title="Note"
  text={`
We define \`<BalanceOf<T>>\` and \`AccountOf<T>\` types, and use them in the \`Kitty\`. If you
wonder what the first line means in Rust, it is to define a type alias \`AccountOf<T>\` which is
just a shorthand pointing to the associated type \`AccountId\` of trait \`frame_system::Config\`
that generic type \`T\` is required to be bound of.\n\n
More about this type of syntax is covered in [the Rust book](https://doc.rust-lang.org/book/ch19-03-advanced-traits.html#specifying-placeholder-types-in-trait-definitions-with-associated-types).
`}
/>

Notice how we use the `derive` macro to include [various helper traits][prelude-traits-rustdocs] for using our struct.
We'll need to add `TypeInfo` in order to give our struct access to this trait.
Add the following line at the top of your pallet:

```rust
use scale_info::TypeInfo;
```

For type `Gender`, we will need to build out our own custom enum and helper functions.

### Write a custom type for `Gender`

We have just created a struct that requires a custom type called `Gender`.
This type will handle an enum defining our Kitty's gender.
To create it, you'll build out the following parts:

- **An enum declaration**, which specifies `Male` and `Female` values.
- **Implement a helper function** for our Kitty struct.

1. #### Declare the custom enum

   Replace ACTION item #2 with the following enum declaration:

   ```rust
   #[derive(Clone, Encode, Decode, PartialEq, RuntimeDebug, TypeInfo)]
   #[scale_info(skip_type_params(T))]
   #[cfg_attr(feature = "std", derive(Serialize, Deserialize))]
   pub enum Gender {
   	Male,
   	Female,
   }
   ```

   Notice the use of the [derive macro][derive-macro-rust] which must precede the enum declaration.
   This wraps our enum in the data structures it will need to interface with other types in our runtime.
   In order to use `Serialize` and `Deserialize`, you will need to add the `serde` crate in `pallets/kitties/Cargo.toml`:

   ```toml
   [dependencies.serde]
   default-features = false
   version = '1.0.119'
   ```

   Great, we now know how to create a custom struct.
   But what about providing a way for a Kitty struct to be _assigned_ a gender value?
   For that we need to learn one more thing.

1. #### Implement a helper function for our Kitty struct

   Configuring a struct is useful in order to pre-define a value in our struct.
   For example, when setting a value in relation to what another function returns.
   In our case we have a similar situation where we need to configure our Kitty struct in such a way that sets `Gender` according to a Kitty's DNA.

   We'll only be using this function when we get to [creating Kitties](#write-the-create_kitty-dispatchable).
   Regardless, let us learn how to write it now and get it out of the way.
   We'll create a public function called `gen_gender` that returns the `Gender` type and uses a random function to choose between `Gender` enum values.

   Replace ACTION #4 with the following code snippet:

   ```rust
   fn gen_gender() -> Gender {
   	let random = T::KittyRandomness::random(&b"gender"[..]).0;
   	match random.as_ref()[0] % 2 {
   		0 => Gender::Male,
   		_ => Gender::Female,
   	}
   }
   ```

   Now whenever `gen_gender()` is called inside our pallet, it will return a pseudo random enum value for `Gender`.

### Implement on-chain randomness

If we want to be able to tell these Kitties apart, we need to start giving them unique properties!
In the previous step, we've made use of `KittyRandomness` which we haven't actually defined yet.
Let's get to it.

We'll be using the [Randomness trait][randomness-rustdocs] from `frame_support` to do this.
It will be able to generate a random seed which we'll create unique Kitties with as well as breed new ones.

1. In your pallet's configuration trait, define a new type bound by the `Randomness` trait.

   The `Randomness` trait from `frame_support` requires specifying it with a paramater to replace the `Output` and `BlockNumber` generics.
   Take a look at [the documentation][randomness-rustdocs] and the source code implementation to understand how this works.
   For our purposes, we want the output of functions using this trait to be [`Blake2 128-bit hash`][blake2-rustdocs] which you'll notice should already be declared at the top of your working codebase.

   Replace the ACTION #5 line with:

   ```rust
   type KittyRandomness: Randomness<Self::Hash, Self::BlockNumber>;
   ```

1. Specify the actual type in your runtime.

   Given that we have added a new type in the configuration of our pallet, we need to config our runtime to set its concrete type.
   This could come in handy if ever we want to change the algorithm that `KittyRandomness` is using, without needing to modify where it's used inside our pallet.

<<<<<<< HEAD
   To showcase this point, we're going to set the `KittyRandomness` type to an instance of [FRAME's `RandomnessCollectiveFlip`][randomness-collective-flip-frame].
   Conveniently, the node template already has an instance of the `RandomnessCollectiveFlip` pallet.
   All you need to do is **set the `KittyRandomness` type in your runtime, inside `runtime/src/lib.rs`**:
=======
To showcase this point, we're going to set the `KittyRandomness` type to an instance of [FRAME's `RandomnessCollectiveFlip`][randomness-collective-flip-frame].
Conveniently, the node template already has an instance of the `RandomnessCollectiveFlip` pallet.
>>>>>>> 507b49a0

   ```rust
   impl pallet_kitties::Config for Runtime {
   	type Event = Event;
   	type Currency = Balances;
   	type KittyRandomness = RandomnessCollectiveFlip; // <-- ACTION: add this line.
   }
   ```

   Here we have abstracted out the randomness generation implementation (`RandomnessCollectiveFlip`) from its interface (`Randomness<Self::Hash, Self::BlockNumber>` trait).
   Check out this [how-to guide](/how-to-guides/v3/pallet-design/randomness) on implementing randomness in case you get stuck.

1. Generate random DNA

   Generating DNA is similar to using randomness to randomly assign a gender type.
   The difference is that we'll be making use of `blake2_128` we imported in the previous part.
   Replace the ACTION #6 line with:

   ```rust
   fn gen_dna() -> [u8; 16] {
   	let payload = (
   		T::KittyRandomness::random(&b"dna"[..]).0,
   		<frame_system::Pallet<T>>::block_number(),
   	);
   	payload.using_encoded(blake2_128)
   }
   ```

### Write remaining storage items

To easily track all of our kitties, we're going to standardize our logic to use a unique ID as the global key for our storage items.
This means that a single unique key will point to our Kitty object (i.e. the struct we previously declared).

In order for this to work, we need to make sure that the ID for a new Kitty is always unique.
We can do this with a new storage item `Kitties` which will be a mapping from an ID (Hash) to the Kitty object.

With this object, we can easily check for collisions by simply checking whether this storage item already contains a mapping using a particular ID.
For example, from inside a dispatchable function we could check using:

```rust
ensure!(!<Kitties<T>>::exists(new_id), "This new id already exists");
```

Our runtime needs to be made aware of:

- Unique assets, like currency or Kitties (this will be held by a storgae map called `Kitties`).
- Ownership of those assets, like account IDs (this will be handled a new storage map called `KittiesOwned`).

To create a storage instance for the `Kitty` struct, we'll be using[`StorageMap`][storage-map-kb] &mdash; a hash-map provided to us by FRAME.

Here's what the `Kitties` storage item looks like:

```rust
#[pallet::storage]
#[pallet::getter(fn kitties)]
pub(super) type Kitties<T: Config> = StorageMap<
	_,
	Twox64Concat,
	T::Hash,
	Kitty<T>,
>;
```

Breaking it down, we declare the storage type and assign a `StorageMap` that takes:

       - The [`Twox64Concat`][2x64-rustdocs] hashing algorithm.
       - A key of type `T::Hash`.
       - A value of type `Kitty<T>`.

The `KittiesOwned` storage item is similar except that we'll be using a `BoundedVec` to keep track of some maximum number of Kitties we'll configure in `runtime/src/lib.s`.

```rust
#[pallet::storage]
#[pallet::getter(fn kitties_owned)]
/// Keeps track of what accounts own what Kitty.
pub(super) type KittiesOwned<T: Config> = StorageMap<
	_,
	Twox64Concat,
	T::AccountId,
	BoundedVec<T::Hash, T::MaxKittyOwned>,
	ValueQuery,
>;
```

Your turn! Copy the two code snippets above to replace line ACTION #7.

Before we can check our pallet compiles, we need to add a new type `MaxKittyOwned` in the config trait, which is a pallet constant type (similar to `KittyRandomness` in the previous steps).
Replace ACTION #9 with:

```rust
#[pallet::constant]
type MaxKittyOwned: Get<u32>;
```

Finally, we define `MaxKittyOwned` type in `runtime/src/lib.rs`.
This is the same pattern as we followed for `Currency` and `KittyRandomness` except we'll be adding a fixed `u32` using the `parameter_types!` macro:

```rust
parameter_types! {              // <- add this macro
	// One can own at most 9,999 Kitties
	pub const MaxKittyOwned: u32 = 9999;
}

/// Configure the pallet-kitties in pallets/kitties.
impl pallet_kitties::Config for Runtime {
	type Event = Event;
	type Currency = Balances;
	type KittyRandomness = RandomnessCollectiveFlip;
	type MaxKittyOwned = MaxKittyOwned; // <- add this line
}
```

Now is a good time to check that your Kitties blockchain compiles!

```bash
cargo build --release
```

Running into difficulties? Check your solution against the [completed helper code](https://github.com/substrate-developer-hub/substrate-docs/tree/main/static/assets/tutorials/kitties-tutorial/03-dispatchables-and-events.rs) for this part of the tutorial.

## Dispatchables, events, and errors

In the previous section of this tutorial, we laid down the foundations geared to manage the ownership of our Kitties &mdash; even though they don't really exist yet!
In this part we'll be putting these foundations to use by giving our pallet the ability to create a Kitty using the storage items we've declared.
Breaking things down a little, we're going to write:

- **`create_kitty`**: a dispatchable or publicly callable function allowing an account to mint
  a Kitty.
- **`mint()`**: a helper function that updates our pallet's storage items and performs error
  checks, called by `create_kitty`.
- **pallet `Events`**: using FRAME's `#[pallet::event]` attribute.

At the end of this part, we'll check that everything compiles without error and call our
`create_kitty` extrinsic using the PolkadotJS Apps UI.

<Message
  type={`yellow`}
  title={`Information`}
  text={`
If you're feeling confident, you can continue building on your codebase from the previous part.
Otherwise, refer to our starting base code at [here](https://github.com/substrate-developer-hub/substrate-docs/tree/main/static/assets/tutorials/kitties-tutorial/03-dispatchables-and-events.rs).
It also uses various "ACTION" items as a way to guide you through this section.
  `}
/>

### Public and private functions

Before we dive right in, it's important to understand the pallet design decisions we'll be making around coding up our Kitty pallet's minting and ownership management capabilities.

As developers, we want to make sure the code we write is efficient and elegant.
Oftentimes, optimizing for one optimizes for the other.
The way we're going to set up our pallet to optimize for both will be to break-up the "heavy lifting" logic into private helper functions.
This improves code readability and reusability too.
As we'll see, we can create private functions which can be called by multiple dispatchable functions without compromising on security.
In fact, building this way can be considered an additive security feature.
Check out [this how-to guide](/how-to-guides/v3/basics/helper-functions) about writing and using helper functions to learn more.

Before jumping into implementing this approach, let's first paint the big picture of what combining dispatchables and helper functions looks like.

**`create_kitty`** is a dispatchable function or extrinsic that:

- checks the origin is signed
- generates a random hash with the signing account
- creates a new Kitty object using the random hash
- calls a private `mint()` function

**`mint`** is a private helper function that:

- checks that the Kitty doesn't already exist
- updates storage with the new Kitty ID (for all Kitties and for the owner's account)
- updates the new total Kitty count for storage and the new owner's account
- deposits an Event to signal that a Kitty has successfully been created

### Write the `create_kitty` dispatchable

A [dispatchable][dispatchable-kb] in FRAME always follows the same structure.
All pallet dispatchables live under the `#[pallet::call]` macro which requires declaring the dispatchables section with ` impl<T: Config> Pallet<T> {}`.
Read the [documentation][frame-macros-kb] on these FRAME macros to learn how they work.
All we need to know here is that they're a useful feature of FRAME that minimizes the code required to write for pallets to be properly integrated in a Substrate chain's runtime.

#### Weights

As per the requirement for `#[pallet::call]` described in its documentation, every dispatchable function must have an associated weight to it.
Weights are an important part of developing with Substrate as they provide safe-guards around the amount of computation to fit in a block at execution time.

[Substrate's weighting system][weights-kb] forces developers to think about the computational complexity each [extrinsic][extrinsics-kb] carries before it is called.
This allows a node to account for worst case execution time, avoiding lagging the network with extrinsics that may take longer than the specified block time.
Weights are also intimately linked to the [fee system][txn-fees-kb] for any signed extrinsic.

As this is just a tutorial, we're going to default all weights to 100 to keep things simple.

Assuming you've now replaced the contents of `pallets/kitties/src/lib.rs` with [the helper file](https://github.com/substrate-developer-hub/substrate-docs/tree/main/static/assets/tutorials/kitties-tutorial/03-dispatchables-and-events.rs) for this section, find ACTION #1 and complete the beginning of the function with the lines below:

```rust
#[pallet::weight(100)]
pub fn create_kitty(origin: OriginFor<T>) -> DispatchResult {
	let sender = ensure_signed(origin)?; // <- add this line
	let kitty_id = Self::mint(&sender, None, None)?; // <- add this line
	// Logging to the console
	log::info!("A kitty is born with ID: {:?}.", kitty_id); // <- add this line

	// ACTION #4: Deposit `Created` event

	Ok(())
}
```

We won't go into [debugging](/v3/runtime/debugging/), but logging to the console is a useful tip to make sure your pallet is behaving as expected.
In order to use `log::info`, add this to your pallet's `Cargo.toml` file:

```toml
[dependencies.log]
default-features = false
version = '0.4.14'
```

### Write the `mint()` function

As seen when we wrote `create_kitty` in the previous section, we'll need to create `mint()` for writing our new unique Kitty object to the various storage items declared in Part II of this tutorial.

Let's get right to it. Our `mint()` function will take the following arguments:

- **`owner`**: of type `&T::AccountId` - this indicates whom the kitty belongs to.
- **`dna`**: of type `Option<[u8; 16]>` - this specifies the DNA of the kitty going to be minted.
  If `None` is passed in, a random DNA will be generated.
- **`gender`**: of type `Option<Gender>` - ditto.

And it will return `Result<T::Hash, Error<T>>`.

Paste in the following code snippet to write the `mint` function, replacing ACTION #2 in the working codebase:

```rust
// Helper to mint a Kitty.
pub fn mint(
	owner: &T::AccountId,
	dna: Option<[u8; 16]>,
	gender: Option<Gender>,
) -> Result<T::Hash, Error<T>> {
	let kitty = Kitty::<T> {
		dna: dna.unwrap_or_else(Self::gen_dna),
		price: None,
		gender: gender.unwrap_or_else(Self::gen_gender),
		owner: owner.clone(),
	};

	let kitty_id = T::Hashing::hash_of(&kitty);

	// Performs this operation first as it may fail
	let new_cnt = Self::kitty_cnt().checked_add(1)
		.ok_or(<Error<T>>::KittyCntOverflow)?;

	// Performs this operation first because as it may fail
	<KittiesOwned<T>>::try_mutate(&owner, |kitty_vec| {
		kitty_vec.try_push(kitty_id)
	}).map_err(|_| <Error<T>>::ExceedMaxKittyOwned)?;

	<Kitties<T>>::insert(kitty_id, kitty);
	<KittyCnt<T>>::put(new_cnt);
	Ok(kitty_id)
}
```

Let's go over what the above code is doing.

The first thing we're doing is creating a new Kitty object.
Then, we create a unique `kitty_id` using a hashing function based on the current properties of the kitty.

Next, we increment the `KittyCnt` using the storage getter function `Self::kitty_cnt()`.
We also checking for overflow with `check_add()` function.

Once we've done with the check, we proceed with updating our storage items by:

1. Making use of [`try_mutate`](/rustdocs/latest/frame_support/storage/trait.StorageMap.html#tymethod.try_mutate) to update the kitty's owner vector.
2. Using the [`insert`][insert-rustdocs] method provided by Substrate's StorageMap API to store the actually Kitty object and associate it with its `kitty_id`.
3. Using [`put`](/rustdocs/latest/frame_support/storage/trait.StorageValue.html#tymethod.put) provided by the StorageValue API to store the latest Kitty count.

<Message
  type="gray"
  title="A quick recap of our storage items"
  text={`
- **\`<Kitties<T>>\`**: Stores a Kitty's unique traits and price, by storing the Kitty object and
  associating it with its Kitty ID.
- **\`<KittyOwned<T>>\`**: Keeps track of what accounts own what Kitties.
- **\`<KittyCnt<T>>\`**: A count of all Kitties in existence.
`}
/>

### Implement pallet `Events`

Our pallet can also emit [Events][events-kb] at the end of the function.
This not only reports the success of a function's execution, but also tells the "off-chain world" that some particular state transition has happened.

FRAME helps us easily manage and declare our pallet's events using the [`#[pallet::event]`][events-rustdocs] attribute.
With FRAME macros, events are just an enum declared like this:

```rust
#[pallet::event]
#[pallet::generate_deposit(pub(super) fn deposit_event)]
pub enum Event<T: Config>{
	/// A function succeeded. [time, day]
	Success(T::Time, T::Day),
}
```

As you can see in the above snippet, we use attribute macro:

`#[pallet::generate_deposit(pub(super) fn deposit_event)]`

This allows us to deposit a specific event using the pattern below:

```rust
Self::deposit_event(Event::Success(var_time, var_day));
```

In order to use events inside our pallet, we need to add a new associated type `Event` inside our pallet's configuration trait `Config`.
Additionally &mdash; just as when adding any type to our pallet's `Config` trait &mdash; we also need to define it in our runtime `runtime/src/lib.rs`.

This pattern is the same as when we added the `KittyRandomness` type to our pallet's configuration trait [earlier in this tutorial](#implement-on-chain-randomness) and has already been included from the initial scaffolding of our codebase:

```rust
/// Configure the pallet by specifying the parameters and types it depends on.
#[pallet::config]
pub trait Config: frame_system::Config {
	/// Because this pallet emits events, it depends on the runtime's definition of an event.
	type Event: From<Event<Self>> + IsType<<Self as frame_system::Config>::Event>;
	//--snip--//
}
```

Declare your pallet events by replacing the ACTION #3 line with:

```rust
/// A new Kitty was sucessfully created. \[sender, kitty_id\]
Created(T::AccountId, T::Hash),
/// Kitty price was sucessfully set. \[sender, kitty_id, new_price\]
PriceSet(T::AccountId, T::Hash, Option<BalanceOf<T>>),
/// A Kitty was sucessfully transferred. \[from, to, kitty_id\]
Transferred(T::AccountId, T::AccountId, T::Hash),
/// A Kitty was sucessfully bought. \[buyer, seller, kitty_id, bid_price\]
Bought(T::AccountId, T::AccountId, T::Hash, BalanceOf<T>),
```

We'll be using most of these events in the last section of this tutorial.
For now let's use the relevant event for our `create_kitty` dispatchable.

Complete it by replacing ACTION #4 with:

```rust
Self::deposit_event(Event::Created(sender, kitty_id));
```

<br />
<Message
  type={`gray`}
  title={`Note`}
  text={`
If you're building your codebase from the previous part (and haven't been using the helper file
for this part) you'll need to add \`Ok(())\` and properly close the \`create_kitty\` dispatchable.
  `}
/>

### Error handling

FRAME provides us with an error handling system using [`[#pallet::error]`][errors-kb] which allows us to specify errors for our pallet and use them across our pallet's functions.

Declare all possible errors using the provided FRAME macro under `#[pallet::error]`, replace line ACTION #5a with:

```rust
/// Handles arithmetic overflow when incrementing the Kitty counter.
KittyCntOverflow,
/// An account cannot own more Kitties than `MaxKittyCount`.
ExceedMaxKittyOwned,
/// Buyer cannot be the owner.
BuyerIsKittyOwner,
/// Cannot transfer a kitty to its owner.
TransferToSelf,
/// Handles checking whether the Kitty exists.
KittyNotExist,
/// Handles checking that the Kitty is owned by the account transferring, buying or setting a price for it.
NotKittyOwner,
/// Ensures the Kitty is for sale.
KittyNotForSale,
/// Ensures that the buying price is greater than the asking price.
KittyBidPriceTooLow,
/// Ensures that an account has enough funds to purchase a Kitty.
NotEnoughBalance,
```

We'll be using these errors once we write the interactive functions in the next section.
Notice that we've already used `KittyCntOverflow` and `ExceedMaxKittyOwned` in our `mint` function.

Now's a good time to see if your chain can compile.
Instead of only checking if your pallet compiles, run the following command to see if everything can build:

```rust
cargo build --release
```

<br />
<Message
  type={`yellow`}
  title={`Information`}
  text={`
If you ran into errors, scroll to the first error message in your terminal, identify what line
is giving an error and check whether you've followed each step correctly. Sometimes a mismatch of
curly brackets will unleash a whole bunch of errors that are difficult to understand &mdash; double
check your code!
  `}
/>

Did that build fine...?

<<<<<<< HEAD
🎉**_Congratulations!_**🎉
=======
🎉***Congratulations!***🎉
>>>>>>> 507b49a0

That's the core functionality of our Kitties pallet.
In the next section you'll be able to see everything you've built so far in action.

### Testing with Polkadot-JS Apps UI

1. Run your chain and use the [PolkadotJS Apps UI](https://polkadot.js.org/apps/#/explorer) to interact with it.
   In your project directory, run:

   ```bash
   ./target/release/node-kitties --tmp --dev
   ```

   By doing this, we're specifying to run a temporary chain in developer mode, so as not to need to purge storage each time we want to start a fresh chain.
   You should be seeing block finalization happening in your terminal.

1. Head over to [Polkadot.js Apps UI][polkadotjsapps].

1. Click on the top left circular network icon, open the "Development" section, and choose "Local Node".
   Your node is default to be `127.0.0.1.:9944`.

1. Go to: _"Developer"_ -> _"Extrinsics"_ and submit a signed extrinsic using _substrateKitties_ by calling the `createKitty` dispatchable.
   Make 3 different transactions from Alice, Bob and Charlie's accounts.

1. Check for the associated event _"Created"_ by going to "_Network_" -> "_Explorer_".
   You should be able to see the events emitted and query their block details.

1. Check your newly created Kitty's details by going to "_Developer_" -> "_Chain State_".
   Select the _substrateKitties_ pallet and query `Kitties(Hash): Kitty`.

   Be sure to uncheck the "include option" box and you should be able to see the details of your newly minted Kitty in the following format:

   ```json
   substrateKitties.kitties: Option<Kitty>
   [
     [
       [
         0x15cb95604033af239640125a30c45b671a282f3ef42c6fc48a78eb18464b30a9
       ],
       {
         dna: 0xaf2f2b3f77e110a56933903a38cde1eb,
         price: null,
         gender: Female,
         owner: 5GrwvaEF5zXb26Fz9rcQpDWS57CtERHpNehXCPcNoHGKutQY
       }
     ]
   ]
   ```

1. Check that other storage items correctly reflect the creation of additional Kitties.

## Interacting with your Kitties

Up until this point in the tutorial, you've built a chain capable of only creating and tracking the ownership of Kitties.
Now that that's done, we want to make our runtime more like a game by introducing other functions like buying and selling Kitties.
In order to achieve this, we'll first need to enable users to mark and update the price of their Kitties.
Then we can add functionality to enable users to transfer, buy, and breed Kitties.

### Set a price for each Kitty

In [the helper file for this part of the tutorial](https://github.com/substrate-developer-hub/substrate-docs/tree/main/static/assets/tutorials/kitties-tutorial/04-interacting-functions.rs), you'll notice that the structure of `set_price` is already laid out.

Your job is to replace ACTION lines #1a, #1b, #2 and #3 with what you'll learn in sections A-D below.

#### A. Checking Kitty owner

As we create functions which modify objects in storage, we should always check first that only the appropriate users can successfully execute the logic in these dispatchable functions.

The general pattern for an ownership check will look something like this:

```rust
let owner = Self::owner_of(object_id).ok_or("No owner for this object")?;

ensure!(owner == sender, "You are not the owner");
```

The first line checks if `Self::owner_of(object_id)` return a `Some(val)`. If yes, it is
transformed into `Result::Ok(val)`, and finally extract `val` out from `Result`. If not, it is
transformed into `Result::Err()` with provided error message, and return early with the error
object.

The second line checks if `owner == sender`. If true, the program execution continues to the next
line. If not, `Result::Err("You are not the owner")` error object is immediately returned from the
function.

**Your turn!**

Paste in this code snippet to replace ACTION #1a:

```rust
ensure!(Self::is_kitty_owner(&kitty_id, &sender)?, <Error<T>>::NotKittyOwner);
```

Paste the following in ACTION #1b:

```rust
pub fn is_kitty_owner(kitty_id: &T::Hash, acct: &T::AccountId) -> Result<bool, Error<T>> {
	match Self::kitties(kitty_id) {
		Some(kitty) => Ok(kitty.owner == *acct),
		None => Err(<Error<T>>::KittyNotExist)
	}
}
```

The line pasted in ACTION #1b is actually combining two checks together.
In case `Self::is_kitty_owner()` returns an error object `Err(<Error<T>>::KittyNotExist)`, it is returned early with `<Error<T>>::KittyNotExist` by the `?`.
If it returns `Ok(bool_val)`, the `bool_val` is extracted, and if false, returns `<Error<T>>::NotKittyOwner` error.

#### B. Updating the price of our Kitty object

Every Kitty object has a price attribute that we've set to `None` as a default value inside the `mint` function [earlier in this tutorial](#write-the-mint-function):

```rust
let kitty = Kitty::<T> {
	dna: dna.unwrap_or_else(Self::gen_dna),
	price: None,                           //<-- 👀 here
	gender: gender.unwrap_or_else(Self::gen_gender),
	owner: owner.clone(),
};
```

To update the price of a Kitty, we'll need to:

- Get the Kitty object in storage.
- Update the object with the new price.
- Save it back into storage.

Changing a value in an existing object in storage would be written in the following way:

```rust
let mut object = Self::get_object(object_id);
object.value = new_value;

<Object<T>>::insert(object_id, object);
```

<br />
<Message
  type="gray"
  title="Note"
  text={`
Rust expects you to declare a variable as mutable (using the \`mut\` keyword) whenever its value is
going to be updated.
`}
/>

**Your turn!**

Paste in the following snippet to replace the ACTION #2 line:

```rust
kitty.price = new_price.clone();
<Kitties<T>>::insert(&kitty_id, kitty);
```

#### D. Deposit an Event

Once all checks are passed and the new price is written to storage, we can deposit an event [just like we did before](#implement-pallet-events).
Replace the line marked as ACTION #3 with:

```rust
// Deposit a "PriceSet" event.
Self::deposit_event(Event::PriceSet(sender, kitty_id, new_price));
```

Now whenever the `set_price` dispatchable is called successfully, it will emit a `PriceSet` event.

### Transfer a Kitty

Based on the `create_kitty` function we built earlier, you already have the tools and knowledge you'll need to create the transfer functionality.
The main difference is that there are **two parts** to achieving this:

1. A **dispatchable function** called `transfer()`: this is a publicly callable dispatchable exposed by your pallet.
2. A **private helper function** called `transfer_kitty_to()`: this will be a private helper function called by `transfer()` to handle all storage updates when transferring a Kitty.

Separating the logic this way makes the private `transfer_kitty_to()` function reusable by other dispatchable functions of our pallet without needing to duplicate code.
In our case, we're going to reuse it for the `buy_kitty` dispatchable we'll be creating next.

#### `transfer`

Paste in the following snippet to replace ACTION #4 in the template code:

```rust
#[pallet::weight(100)]
pub fn transfer(
	origin: OriginFor<T>,
	to: T::AccountId,
	kitty_id: T::Hash
) -> DispatchResult {
	let from = ensure_signed(origin)?;

	// Ensure the kitty exists and is called by the kitty owner
	ensure!(Self::is_kitty_owner(&kitty_id, &from)?, <Error<T>>::NotKittyOwner);

	// Verify the kitty is not transferring back to its owner.
	ensure!(from != to, <Error<T>>::TransferToSelf);

	// Verify the recipient has the capacity to receive one more kitty
	let to_owned = <KittiesOwned<T>>::get(&to);
	ensure!((to_owned.len() as u32) < T::MaxKittyOwned::get(), <Error<T>>::ExceedMaxKittyOwned);

	Self::transfer_kitty_to(&kitty_id, &to)?;

	Self::deposit_event(Event::Transferred(from, to, kitty_id));

	Ok(())
}
```

By now the above pattern should be familiar.
We always check that the transaction is signed; then we verify that:

1. The Kitty being transferred is owned by the sender of this transaction.
2. The Kitty is not transferred to its owner (a redundant operation).
3. The recipient has the capacity to receive one more kitty.

Lastly we call the `transfer_kitty_to` helper to update all storage items appropriately.

#### `transfer_kitty_to`

The `transfer_kitty_to` function will be a helper to perform all storage updates once a Kitty is transferred (and it is going to be called when a kitty is bought and sold too).
All it needs to do is perform safety checks and update the following storage items:

- `KittiesOwned`: to update the owner of the Kitty.
- `Kitties`: to reset the price in the Kitty object to `None`.

Copy the following to replace ACTION #5:

```rust
#[transactional]
pub fn transfer_kitty_to(
	kitty_id: &T::Hash,
	to: &T::AccountId,
) -> Result<(), Error<T>> {
	let mut kitty = Self::kitties(&kitty_id).ok_or(<Error<T>>::KittyNotExist)?;

	let prev_owner = kitty.owner.clone();

	// Remove `kitty_id` from the KittyOwned vector of `prev_kitty_owner`
	<KittiesOwned<T>>::try_mutate(&prev_owner, |owned| {
		if let Some(ind) = owned.iter().position(|&id| id == *kitty_id) {
			owned.swap_remove(ind);
			return Ok(());
		}
		Err(())
	}).map_err(|_| <Error<T>>::KittyNotExist)?;

	// Update the kitty owner
	kitty.owner = to.clone();
	// Reset the ask price so the kitty is not for sale until `set_price()` is called
	// by the current owner.
	kitty.price = None;

	<Kitties<T>>::insert(kitty_id, kitty);

	<KittiesOwned<T>>::try_mutate(to, |vec| {
		vec.try_push(*kitty_id)
	}).map_err(|_| <Error<T>>::ExceedMaxKittyOwned)?;

	Ok(())
}
```

Notice the use of [`#[transactional]`](/rustdocs/latest/frame_support/attr.transactional.html) which we imported at the very beginning of this tutorial.
It allows us to write dispatchable functions that commit changes to the storage only if the annotated function returns `Ok`.
Otherwise all changes are discarded.

### Buy a Kitty

We'll need to ensure two things before we can allow the user of this function to purchase a Kitty:

- Check that the Kitty is for sale.
- Check whether the Kitty's current price is within the user's budget and whether the user has enough free balance.

Replace line ACTION #6 to check whether a Kitty is for sale:

```rust
// Check the kitty is for sale and the kitty ask price <= bid_price
if let Some(ask_price) = kitty.price {
	ensure!(ask_price <= bid_price, <Error<T>>::KittyBidPriceTooLow);
} else {
	Err(<Error<T>>::KittyNotForSale)?;
}

// Check the buyer has enough free balance
ensure!(T::Currency::free_balance(&buyer) >= bid_price, <Error<T>>::NotEnoughBalance);
```

In a similar vain, we have to verify whether the user has the capacity to receive a Kitty.
Remember we're using a [`BoundedVec`](/rustdocs/latest/frame_support/storage/bounded_vec/struct.BoundedVec.html) that can only hold a fixed number of Kitties, defined in our pallet's `MaxKittyOwned` constant.
Replace ACTION #7 with:

```rust
// Verify the buyer has the capacity to receive one more kitty
let to_owned = <KittiesOwned<T>>::get(&buyer);
ensure!((to_owned.len() as u32) < T::MaxKittyOwned::get(), <Error<T>>::ExceedMaxKittyOwned);

let seller = kitty.owner.clone();
```

We'll use [FRAME's Currency trait][currency-frame-rustdocs] to adjust account balances using its [`transfer` method][transfer-currency-rustdocs].
It's useful to understand why it's important to use the `transfer` method in particular and how we'll be accessing it:

- The reason we'll be using it is to ensure our runtime has the same understanding of currency throughout the pallets it interacts with.
  The way that we ensure this is to use the `Currency` trait given to us by `frame_support`.

- Conveniently, it handles a [`Balance`][currency-balances-rustdocs] type, making it compatible with `BalanceOf` type we created for `kitty.price`.
  Take a look at how the `transfer` function we'll be using [is structured][currency-transfer-rustdocs]:

  ```rust
  fn transfer(
  	source: &AccountId,
  	dest: &AccountId,
  	value: Self::Balance,
  	existence_requirement: ExistenceRequirement
  ) -> DispatchResult
  ```

Now we can make use of the `Currency` type in our pallet's `Config` trait and `ExistenceRequirement` that we [initially started with in the first section](#write-out-pallet_kitties-scaffold).

Update the balances of both the caller of this function and the receiver, replacing ACTION #8:

```rust
// Transfer the amount from buyer to seller
T::Currency::transfer(&buyer, &seller, bid_price, ExistenceRequirement::KeepAlive)?;

// Transfer the kitty from seller to buyer
Self::transfer_kitty_to(&kitty_id, &buyer)?;

// Deposit relevant Event
Self::deposit_event(Event::Bought(buyer, seller, kitty_id, bid_price));
```

<br />
<Message
  type="gray"
  title="Note"
  text={`
Both of the above operations, \`T::Currency::transfer()\`, and \`Self::transfer_kitty_to()\` could
fail which is why we check for the returned result in each case. If \`Err\` is returned, we also return from the
function immediately. In order to keep the storage consistent with these potential changes, we also annotate this function as
\`#[transactional]\`.
`}
/>

### Breed Kitties

The logic behind breeding two Kitties is to multiply each corresponding DNA segment from two Kitties, which will produce a new DNA sequence.
Then, that DNA is used when minting a new Kitty.
This helper function is already provided for you in the template file for this section.

Paste in the following to complete the `breed_kitty` function, replacing line ACTION #9:

```rust
let new_dna = Self::breed_dna(&parent1, &parent2)?;
```

Don't forget to add `breed_dna(&parent1, &parent2)` helper function (peep it's definition in [the helper file](https://github.com/substrate-developer-hub/substrate-docs/blob/main/static/assets/tutorials/kitties-tutorial/04-interacting-functions.rs#L227)).

Now that we've used the user inputs of Kitty IDs and combined them to create a new unique Kitty ID, we can use the `mint()` function to write that new Kitty to storage.
Replace line ACTION #10 to complete the `breed_kitty` extrinsic:

```rust
Self::mint(&sender, Some(new_dna), None)?;
```

### Genesis configuration

The final step before our pallet is ready to be used is to set the genesis state of our storage items.
We'll make use of FRAME's `#[pallet::genesis_config]` to do this.
Essentially, this allows us to declare what the Kitties object in storage contains in the genesis block.

Copy the following code to replace ACTION #11:

```rust
// Our pallet's genesis configuration.
#[pallet::genesis_config]
pub struct GenesisConfig<T: Config> {
	pub kitties: Vec<(T::AccountId, [u8; 16], Gender)>,
}

// Required to implement default for GenesisConfig.
#[cfg(feature = "std")]
impl<T: Config> Default for GenesisConfig<T> {
	fn default() -> GenesisConfig<T> {
		GenesisConfig { kitties: vec![] }
	}
}

#[pallet::genesis_build]
impl<T: Config> GenesisBuild<T> for GenesisConfig<T> {
	fn build(&self) {
		// When building a kitty from genesis config, we require the dna and gender to be supplied.
		for (acct, dna, gender) in &self.kitties {
			let _ = <Pallet<T>>::mint(acct, Some(dna.clone()), Some(gender.clone()));
		}
	}
}
```

To let our chain know about our pallet's genesis configuration, we need to modify the `chain_spec.rs` file in our project's `node` folder.
It's important you make sure you use the name of the pallet instance in `runtime/src/lib.rs`, which in our case was `SubstrateKitties`.
Go to `node/src/chain_spec.rs`, add `use node_kitties_runtime::SubstrateKittiesConfig;` at the top of the file and add the following snippet inside the `testnet_genesis` function:

```rust
//-- snip --
substrate_kitties: SubstrateKittiesConfig {
	kitties: vec![],
},
//-- snip --
```

### Build, run and interact with your Kitties

If you've completed all of the preceding parts and steps of this tutorial, you're ready to run your chain and start interacting with all the new capabilities of your Kitties pallet!

Build and run your chain using the following commands:

```bash
cargo build --release
./target/release/node-kitties --dev --tmp
```

Now check your work using the Polkadot-JS Apps just like [we did previously](#testing-with-polkadot-js-apps-ui).
Once your chain is running and connected to the PolkadotJS Apps UI, perform these manual checks:

- Fund multiple users with tokens so they can all participate
- Have each user create multiple Kitties
- Try to transfer a Kitty from one user to another using the right and wrong owner
- Try to set the price of a Kitty using the right and wrong owner
- Buy a Kitty using an owner and another user
- Use too little funds to purchase a Kitty
- Overspend on the cost of the Kitty and ensure that the balance is reduced appropriately
- Breed a Kitty and check that the new DNA is a mix of the old and new

After all of these actions, confirm that all users have the correct number of Kitties; that the total Kitty count is correct; and any other storage variables are correctly represented.

🎉**_Congratulations!_**🎉
You've successfully created the backend of a fully functional Substrate chain capable of creating and managing Substrate Kitties.
The basic capabilities of our Kitties application could also be abstracted to other NFT-like use cases.
Most importantly, at this point in the tutorial you should have all the knowledge you need to start creating your own pallet logic and dispatchable functions.

## Next steps

Move on to [Part II](/tutorials/v3/kitties/pt2/) to connect your chain to the front-end template and create a user interface to visualize and interact with your Kitties!

[transfer-currency-rustdocs]: https://crates.parity.io/frame_support/traits/tokens/currency/trait.Currency.html#tymethod.transfer
[frame-balances-rustdocs]: https://crates.parity.io/frame_support/traits/tokens/currency/trait.Currency.html
[polkadotjs-ui]: https://polkadot.js.org/apps/#/explorer
[rust-u8]: https://doc.rust-lang.org/std/primitive.u8.html
[currency-frame-rustdocs]: /rustdocs/latest/frame_support/traits/tokens/currency/index.html
[currency-balances-rustdocs]: /rustdocs/latest/frame_support/traits/tokens/currency/trait.Currency.html#associatedtype.Balance
[balances-frame]: /rustdocs/latest/pallet_balances/index.html
[currency-transfer-rustdocs]: /rustdocs/latest/frame_support/traits/tokens/currency/trait.Currency.html#tymethod.transfer
[installation]: /v3/getting-started/installation
[substrate-node-template]: https://github.com/substrate-developer-hub/substrate-node-template
[pallets-kb]: /v3/runtime/frame#pallets
[macros-kb]: /v3/runtime/macros#frame-macros-and-attributes
[storagevalue-rustdocs]: /rustdocs/latest/frame_support/storage/trait.StorageValue.html
[storage-api-rustdocs]: /rustdocs/latest/frame_support/storage/index.html
[template-code]: https://github.com/substrate-developer-hub/substrate-how-to-guides/tree/main/static/code/kitties-tutorial
[runtime-kb]: /v3/concepts/runtime
[kickstart-tool]: https://github.com/Keats/kickstart
[storage-macro-kb]: /v3/runtime/macros#palletstorage
[default-rustdocs]: https://doc.rust-lang.org/std/default/trait.Default.html
[randomness-rustdocs]: /rustdocs/latest/frame_support/traits/trait.Randomness.html
[hash-rustdocs]: /rustdocs/latest/sp_runtime/traits/trait.Hash.html
[blake2-rustdocs]: /rustdocs/latest/sp_core/hashing/fn.blake2_128.html
[randomness-collective-flip-frame]: /rustdocs/latest/pallet_randomness_collective_flip/index.html
[nonce-rustdocs]: /rustdocs/latest/frame_system/struct.AccountInfo.html#structfield.nonce
[2x64-rustdocs]: /rustdocs/latest/frame_support/struct.Twox64Concat.html
[prelude-traits-rustdocs]: /rustdocs/latest/sp_std/prelude/index.html#traits
[derive-macro-rust]: https://doc.rust-lang.org/reference/procedural-macros.html#derive-macros
[storage-best-practice-kb]: /v3/runtime/storage#best-practices
[storage-map-kb]: /v3/runtime/storage/#storage-map
[storage-value-kb]: /v3/runtime/storage#storage-value
[currency-frame]: /rustdocs/latest/frame_support/traits/tokens/currency/trait.Currency.html#associatedtype.Balance
[frame-macros-kb]: /v3/runtime/macros#palletcall
[txn-fees-kb]: /v3/runtime/weights-and-fees
[weights-kb]: /v3/concepts/weight
[contains-key-rustdocs]: /rustdocs/latest/frame_support/storage/trait.StorageMap.html#tymethod.contains_key
[insert-rustdocs]: /rustdocs/latest/frame_support/storage/trait.StorageMap.html#tymethod.insert
[storage-value-rustdocs]: /rustdocs/latest/frame_support/storage/types/struct.StorageValue.html#method.put
[storagemap-rustdocs]: /rustdocs/latest/frame_support/storage/types/struct.StorageMap.html#method.insert
[events-rustdocs]: /rustdocs/latest/frame_support/attr.pallet.html#event-palletevent-optional
[events-kb]: /v3/runtime/events-and-errors
[polkadotjsapps]: https://polkadot.js.org/apps/#/explorer
[dispatchresult-rustdocs]: /rustdocs/latest/frame_support/dispatch/type.DispatchResult.html
[dispatchable-kb]: /v3/getting-started/glossary#dispatch
[extrinsics-kb]: /v3/concepts/execution#executing-extrinsics
[errors-kb]: /v3/runtime/events-and-errors<|MERGE_RESOLUTION|>--- conflicted
+++ resolved
@@ -583,14 +583,9 @@
    Given that we have added a new type in the configuration of our pallet, we need to config our runtime to set its concrete type.
    This could come in handy if ever we want to change the algorithm that `KittyRandomness` is using, without needing to modify where it's used inside our pallet.
 
-<<<<<<< HEAD
    To showcase this point, we're going to set the `KittyRandomness` type to an instance of [FRAME's `RandomnessCollectiveFlip`][randomness-collective-flip-frame].
    Conveniently, the node template already has an instance of the `RandomnessCollectiveFlip` pallet.
    All you need to do is **set the `KittyRandomness` type in your runtime, inside `runtime/src/lib.rs`**:
-=======
-To showcase this point, we're going to set the `KittyRandomness` type to an instance of [FRAME's `RandomnessCollectiveFlip`][randomness-collective-flip-frame].
-Conveniently, the node template already has an instance of the `RandomnessCollectiveFlip` pallet.
->>>>>>> 507b49a0
 
    ```rust
    impl pallet_kitties::Config for Runtime {
@@ -1003,11 +998,7 @@
 
 Did that build fine...?
 
-<<<<<<< HEAD
 🎉**_Congratulations!_**🎉
-=======
-🎉***Congratulations!***🎉
->>>>>>> 507b49a0
 
 That's the core functionality of our Kitties pallet.
 In the next section you'll be able to see everything you've built so far in action.
