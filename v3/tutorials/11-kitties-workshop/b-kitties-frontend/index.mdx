---
title: Create a Front-end for the Kitties Chain
slug: /tutorials/v3/kitties/pt2
version: '3.0'
sideNav: kittiesWorkshop
section: tutorials
category: FRAME
keywords: nft, kitties, frontend
difficulty: 2
duration: 2 Hours
relevantSkills:
  - Javascript
  - React
---

<Message
  type="gray"
  title="Note"
  text={`If you haven't completed [Part I](/tutorials/v3/kitties/pt2) and just want to focus on building the Kitties front-end, 
clone the Kitty node solution from [this branch](https://github.com/substrate-developer-hub/substrate-node-template/tree/tutorials/kitties) 
and use that to follow this part of the tutorial.`}
/>

In Part I we created all of the back-end portion of our Kitties application. In this part, it's
time to build a user interface which can access and interact with our custom storage items and
functions. We'll be using:

- [Polkadot-JS API](https://polkadot.js.org/docs/api/)
- The [Substrate Front-end Template](https://github.com/substrate-developer-hub/substrate-front-end-template), a [React app](https://reactjs.org/)
  that wraps Polkadot-JS API to make it easier to make RPC's to our chain's runtime.
- A [library for generating Cat avatars](https://framagit.org/Deevad/cat-avatar-generator),
  licensed under [CC-By 4.0](https://creativecommons.org/licenses/by/4.0/) attribution. Thank you
  [David Revoy's](https://framagit.org/Deevad) for making this available.

In Part 2, there will only be two main sections: the first focussing on setting up the Front-end
Template and the second focussing on building custom React components that can interact with our
Kitty node.

In case you get stuck, the complete solution for this part of the tutorial
can be found [here](https://github.com/substrate-developer-hub/substrate-front-end-template/tree/tutorials/kitties).

## Getting started

The first step of this tutorial is to familiarize yourself with the Substrate Front-end template.
In this step we will go through an overview of what our React app will look like and the different
components we'll be building. Start by [installing the Front-end Template][substrate-frontend-template]
from your terminal:

```bash
git clone https://github.com/substrate-developer-hub/substrate-front-end-template.git
cd substrate-front-end-template
yarn install
```

Open the template in a code editor. You'll notice the following structure (we're only including the directories we care about for this
tutorial):

```
substrate-front-end-template
|
+-- public
|   |
|   +-- assets              <-- Kitty avatar PNG files
|
+-- src                     <-- our React components
|   |
|   +-- __tests__
|   |
|   +-- config              <-- where to specify our custom types
|   |
|   +-- substrate-lib       <-- lib to give access to PolkadotJS API
|   |   |
|   |   +-- components      <-- contains TxButton, used throughout our application
|   |
|   ...
...
```

In a separate terminal, start an instance of `node-kitties` that you built in Part I (or use the [Kitty node
solution](https://github.com/substrate-developer-hub/substrate-node-template/tree/tutorials/kitties)
instead if you haven't completed part I):

```bash
# Launch `node-kitties` from its directory.
cd kitties/
./target/release/node-kitties --dev --tmp
```

Now, in the same directory as where you installed the Front-end template, launch it:

```bash
yarn start
```

You should see a tab open up with the front-end template displaying basic features of your chain.
Notice that it comes with a number of prebuilt components to provide basic interactions with a Substrate
Node Template blockchain.

### Specifying types

An important starting point when setting up a custom front-end for a Substrate node is creating a
JSON file with all of the node's custom types. These are types that we created in our pallet that
the Polkadot JS API doesn't know about. Learn more about [Extending types](https://polkadot.js.org/docs/api/start/types.extend/)
in the Polkadot JS API documentation.

In our case, we have two custom types we'll need to add: the `Gender` enum and the `Kitty` struct.

To do this, go into `src/config/types.json` and replace the whole file with:

```json
{
  "Gender": {
    "_enum": ["Male", "Female"]
  },
  "Kitty": {
    "dna": "[u8; 16]",
    "price": "Option<Balance>",
    "gender": "Gender",
    "owner": "AccountId"
  }
}
```

### Sketching out our components

[Substrate Frontend Template][substrate-frontend-template] components use Polkadot-JS API and an
RPC endpoints to communicate with a Substrate node. This allows us to use it to read storage items,
and make extrinsics by calling our pallet's dispatchable functions. Before we get to that, let's
sketch out the different parts of our application.

We'll be building out a total of 3 components:

1. `Kitties.js`: this will render the Kitty pane, and contains the logics of fetching all kitties
   information from the connecting Substrate node.

2. `KittyCards.js`: this will render a React card component containing a Kitty's relevant
   information, avatar and buttons to interact with it.

3. `KittyAvatar.js`: this will handle the logic to map Kitty DNA to the library of PNGs we're using
   to create unique Kitty avatars.

### Polkadot JS API Basics

Before moving on to the next section, we reccommend you read a little Polkadot JS API documentation
to understand the basics of how we will be querying storage and triggering transactions. Here are
some good resources:

- [Basics and Metadata](https://polkadot.js.org/docs/api/start/basics)
- [RPC queries](https://polkadot.js.org/docs/api/start/api.rpc)
- [Storage methods](https://polkadot.js.org/docs/substrate/storage) such as
  `api.query.<pallet>.<method>` to access a pallet instance in a runtime
- [Extrinsics methods](https://polkadot.js.org/docs/substrate/extrinsics) such as
  `api.tx.<pallet>.<method>` to trigger a transaction.

[substrate-frontend-template]: https://github.com/substrate-developer-hub/substrate-front-end-template

## Creating custom components

### Create `Kitties.js`

This is the component that will get rendered by `Apps.js`, the top-most level component. So it does
the heavy lifting, with the help of `KittyAvatar.js` and `KittCards.js`.

1. Start by creating a file called `Kitties.js` in `src` and paste the following imports:

   ````js
   import React, { useEffect, useState } from 'react';
   import { Form, Grid } from 'semantic-ui-react';
   
   import { useSubstrate } from './substrate-lib';
   import { TxButton } from './substrate-lib/components';
   
   import KittyCards from './KittyCards';
   ```

   The way our custom components make use of Polkadot-JS API is by using `substrate-lib`, which is a
   wrapper around [Polkadot JS API instance](https://polkadot.js.org/docs/api/start/create/) and
   allows us to retrieve account keys from the [Polkadot-JS keyring](https://polkadot.js.org/docs/api/start/keyring).
   This is why we use `useSubstrate` which is exported by `src/substrate-lib/SubstrateContext.js` and
   used to create the wrapper.

1. Proceed by pasting in the following code snippet:

   ```js
   // Construct a Kitty ID from storage key
   const convertToKittyHash = entry =>
     `0x${entry[0].toJSON().slice(-64)}`;
   
   // Construct a Kitty object
   const constructKitty = (hash, { dna, price, gender, owner }) => ({
     id: hash,
     dna,
     price: price.toJSON(),
     gender: gender.toJSON(),
     owner: owner.toJSON()
   });
   
   // Use React hooks
   export default function Kitties (props) {
     const { api, keyring } = useSubstrate();
     const { accountPair } = props;
   
     const [kittyHashes, setKittyHashes] = useState([]);
     const [kitties, setKitties] = useState([]);
     const [status, setStatus] = useState('');
   // snip
   ````
   
   The above code handles a few important things for our application:
   
       - `convertToKittyHash` helps construct a Kitty ID from its storage key
       - `constructKitty` is a function to hold all Kitty objects
       - `Kitties` enables us to subscribe to chain storage item changes and use the `useEffect`
       React hook to update the state of our other components.
   
   There are two things our app needs to subscribe to: storage changes in the amount of Kitties and
   changes in Kitty objects. To do this we'll create [a subscription](https://reactjs.org/docs/hooks-reference.html#useeffect)
   function for each.
   
   We'll use `api.query.substrateKitties.kittyCnt` to listen for a change in the amount of Kitties,
   which will query `KittyCnt` from our Kitties pallet storage item. Then,
   we'll use the `entries()` method from Polkadot-JS API to get Kitty IDs and transform them
   with the `convertToKittyHash` function.

1. To enable this, paste the following snippet:

   ```js
   // Subscription function for setting Kitty IDs
   const subscribeKittyCnt = () => {
     let unsub = null
   
     const asyncFetch = async () => {
       // Query KittyCnt from runtime
       unsub = await api.query.substrateKitties.kittyCnt(async cnt => {
         // Fetch all Kitty objects using entries()
         const entries = await api.query.substrateKitties.kitties.entries()
         // Retrieve only the Kitty ID and set to state
         const hashes = entries.map(convertToKittyHash)
         setKittyHashes(hashes)
       })
     }
   
     asyncFetch()
   
     // return the unsubscription cleanup function
     return () => {
       unsub && unsub()
     }
   }
   ```
   
   <br />
   <Message
     type={`green`}
     title={`Learn More`}
     text={`
     \`entries()\` is a Polkadot-JS API function that gives us the entire storage map of \`Kitties\` that
     we defined in Part I. If there's nothing in the storage, it returns \`None\`. All functions that
     interact with a chain will always return a **Promise** in Polkadot-JS API. So we wait for it to be
     resolved, and return us all the map keys and objects.\n
     You can see this in action if you go to the console of your browser running a node Front-end and
     entering \`entries\`, or get the first Kitty object in storage by doing: \`entries[0][1].toJSON()\`.
       `}
   />

1. Similarly for `subscribeKitties`, paste the following code snippet:

   ```js
   // Subscription function to construct a Kitty object
   const subscribeKitties = () => {
     let unsub = null
   
     const asyncFetch = async () => {
       // Get Kitty objects from storage
       unsub = await api.query.substrateKitties.multi(kittyHashes, kitties => {
         // Create an array of Kitty objects from `constructKitty`
         const kittyArr = kitties.map((kitty, ind) =>
           constructKitty(kittyHashes[ind], kitty.value)
         )
         // Set the array of Kitty objects to state
         setKitties(kittyArr)
       })
     }
   
     asyncFetch()
   
     // return the unsubscription cleanup function
     return () => {
       unsub && unsub()
     }
   }
   ```
   
   A Substrate [storage item key](/v3/advanced/storage#storage-value-keys) is composed of a concatenation
   of the hash of the pallet name, the hash of the storage item name, and finally the hash of the key
   used in the map. Now we want to extract only the key for the map, so we extract the last 64 bytes
   out in our `convertToKittyHash` function.

1. Use `convertToKittyHash` helper function (declared at step 2) in the subscription function to transform an entry to its corresponding hash:

   ```js
   const asyncFetch = async () => {
     unsub = await api.query.substrateKitties.kitties.kittyCnt(async cnt => {
       // Fetch all kitty keys
       const entries = await api.query.substrateKitties.kitties.kitties.entries()
       const hashes = entries.map(convertToKittyHash)
       setKittyHashes(hashes)
     })
   }
   ```
   
   In `asyncFetch` we have subscribed to the Kitties storage. When the component is teared down, we
   want to make sure the subscription is cleaned up (unsubscribed). So we return a clean up function
   for the effect hook. Refer to
   [Effects with Cleanup](https://reactjs.org/docs/hooks-effect.html#effects-with-cleanup) to learn more
   about cleanup functions.

1. Return the clean-up function:

   ```js
     // return the unsubscription cleanup function
       return () => {
         unsub && unsub();
       };
     };
   ```

<<<<<<< HEAD
1. Now all that's left to do for our component to listen for changes in our node's runtime storage is
   to pass in `subscribeKittyCnt` and `subscribeKitties` to React's `useEffect` function. Add these
   lines to enable this:
=======
   In `asyncFetch` we have subscribed to the Kitties storage.
   When the component is teared down, we want to make sure the subscription is cleaned up (unsubscribed).
   So we return a clean up function for the effect hook.
   Refer to [Effects with Cleanup](https://reactjs.org/docs/hooks-effect.html#effects-with-cleanup) to learn more about cleanup functions.

1. Now all that's left to do for our component to listen for changes in our node's runtime storage is to pass in `subscribeKittyCnt` and `subscribeKitties` to React's `useEffect` function.
   Add these lines to enable this:
>>>>>>> ffd90ebb

   ```js
   useEffect(subscribeKittyCnt, [api, keyring])
   useEffect(subscribeKitties, [api, kittyHashes])
   ```
   
Congratulations! We have setup the ground work of accessing the chain and saving all Kitty information
internally using React. We'll come back to the `Kitties.js` component later once we create all the missing
components of our application to complete it.

### Create `KittyAvatar.js`

In this component, all we're doing is mapping a library of PNG images to the bytes of our Kitty DNA.
Since it's mostly all Javascript, we won't be going into much detail.

1. Create a file called `KittyAvatar.js` in the `src` folder of your project and paste in the following
   code:

   ```js
   import React from 'react'
   
   // Generate an array [start, start + 1, ..., end] inclusively
   const genArray = (start, end) =>
     Array.from(Array(end - start + 1).keys()).map(v => v + start)
   
   const IMAGES = {
     accessory: genArray(1, 20).map(
       n => `${process.env.PUBLIC_URL}/assets/KittyAvatar/accessorie_${n}.png`
     ),
     body: genArray(1, 15).map(
       n => `${process.env.PUBLIC_URL}/assets/KittyAvatar/body_${n}.png`
     ),
     eyes: genArray(1, 15).map(
       n => `${process.env.PUBLIC_URL}/assets/KittyAvatar/eyes_${n}.png`
     ),
     mouth: genArray(1, 10).map(
       n => `${process.env.PUBLIC_URL}/assets/KittyAvatar/mouth_${n}.png`
     ),
     fur: genArray(1, 10).map(
       n => `${process.env.PUBLIC_URL}/assets/KittyAvatar/fur_${n}.png`
     ),
   }
   
   const dnaToAttributes = dna => {
     const attribute = (index, type) =>
       IMAGES[type][dna[index] % IMAGES[type].length]
   
     return {
       body: attribute(0, 'body'),
       eyes: attribute(1, 'eyes'),
       accessory: attribute(2, 'accessory'),
       fur: attribute(3, 'fur'),
       mouth: attribute(4, 'mouth'),
     }
   }
   
   const KittyAvatar = props => {
     const outerStyle = { height: '160px', position: 'relative', width: '50%' }
     const innerStyle = {
       height: '150px',
       position: 'absolute',
       top: '3%',
       left: '50%',
     }
     const { dna } = props
   
     if (!dna) return null
   
     const cat = dnaToAttributes(dna)
     return (
       <div style={outerStyle}>
         <img alt="body" src={cat.body} style={innerStyle} />
         <img alt="fur" src={cat.fur} style={innerStyle} />
         <img alt="mouth" src={cat.mouth} style={innerStyle} />
         <img alt="eyes" src={cat.eyes} style={innerStyle} />
         <img alt="accessory" src={cat.accessory} style={innerStyle} />
       </div>
     )
   }
   
   export default KittyAvatar
   ```
<<<<<<< HEAD
   
   Notice that the only properties being passed in is `dna`, which will be passed from `KittyCards.js`.
=======

   Notice that the only property being passed in is `dna`, which will be passed from `KittyCards.js`.
>>>>>>> ffd90ebb

1. The logic in this component is based on a specific Cat Avatar library of PNGs.
   [Download it](https://framagit.org/Deevad/cat-avatar-generator/-/tree/master/avatars/cat)
   and paste the contents of `avatars/cat` inside a new folder called "KittyAvatar" in your project's `public/assets`
   folder.

1. Save and close `KittyAvatar.js`.

### Write `TransferModal` in `KittyCards.js`

Our `KittyCards.js` component will have three sections to it:

- `TransferModal`: a modal that uses the `TxButton` component.

- `KittyCard`: a card that renders the Kitty avatar using the `KittyAvatar` component as well
  as all other Kitty information (id, dna, owner, gender and price).

- `KittyCards`: a component that renders a grid for `KittyCard` (yes, singular!) described above.

1. As a preliminary step, create a new file called `KittyCards.js` and add the following imports:

   ```js
   import React from 'react'
   import {
     Button,
     Card,
     Grid,
     Message,
     Modal,
     Form,
     Label,
   } from 'semantic-ui-react'
   
   import KittyAvatar from './KittyAvatar'
   import { TxButton } from './substrate-lib/components'
   ```
   
   Let's outline what the `TransferModal` will do. Conveniently, the Substrate Front-end Template comes
   with a component called `TxButton` which is a useful way to include a transfer button that interacts
   with a node. This component will allow us to send a transaction into our node and trigger a
   signed extrinsic for the Kitties pallet.
   
   The way it is built can be broken down into the following pieces:
   
       - A "transfer" button exists, which opens up a modal upon being clicked.
       - This modal, we'll call "Kitty Transfer" is a `Form` containing (1) the Kitty ID and (2) an input
       field for a receiving address.
       - It also contains a "transfer" and "cancel" button.
   
   See the screenshot for reference:
   
   ![Kitty Transfer](/img/tutorials/kitties-workshop/kitty-transfer-shot.png)

1. The first thing we'll do is to extract the properties (or "props") we need using React hooks.
   These are: `kitty`, `accountPair` and `setStatus`. Do this by pasting in the following code snippet:

   ```js
   const TransferModal = props => {
     const { kitty, accountPair, setStatus } = props;
     const [open, setOpen] = React.useState(false);
     const [formValue, setFormValue] = React.useState({});

     const formChange = key => (ev, el) => {
       setFormValue({ ...formValue, [key]: el.value });
     };
   ```

   We also need a `confirmAndClose` function to be passed into the `TxButton` component, being called
   when a confirmation action is triggered. This function will receive an unsubscription function from
   `TxButton`. In addition to calling this function for clean up, we will just close the modal dialog box.
   Paste the following snippet:

    ```js
      const confirmAndClose = (unsub) => {
        unsub();
        setOpen(false);
      };
    ```

   Our Kitty Card has a "transfer" button that opens up a
   modal where a user can choose an address to send their Kitty to. That modal will have:

    - a Title
    - an read-only field for a Kitty ID
    - an input field for an Account ID
    - a "Cancel" button which closes the Transfer modal
    - the `TxButton` React component to trigger the transaction

1. Paste this in to complete `TransferModal` and read the
   comments to follow what each piece of code is doing:

   ```js
   return <Modal onClose={() => setOpen(false)} onOpen={() => setOpen(true)} open={open}
       trigger={<Button basic color='blue'>Transfer</Button>}>

       {/* The title of the modal */}
       <Modal.Header>Kitty Transfer</Modal.Header>

       <Modal.Content><Form>
         {/* The modal's inputs fields */}
         <Form.Input fluid label='Kitty ID' readOnly value={kitty.id}/>
         <Form.Input fluid label='Receiver' placeholder='Receiver Address' onChange={formChange('target')}/>
       </Form></Modal.Content>

       <Modal.Actions>
         {/* The cancel button */}
         <Button basic color='grey' onClick={() => setOpen(false)}>Cancel</Button>
         {/* The TxButton component */}
         <TxButton
           accountPair={accountPair} label='Transfer' type='SIGNED-TX' setStatus={setStatus}
           onClick={confirmAndClose}
           attrs={{
             palletRpc: 'substrateKitties',
             callable: 'transfer',
             inputParams: [formValue.target, kitty.id],
             paramFields: [true, true]
           }}
         />
       </Modal.Actions>
     </Modal>;
   };
   ```

The next part of our `KittyCards.js` component is to create the part that renders the
`KittyAvatar.js` component and the data passed in from the `kitties` props in `Kitty.js`.

### Write `KittyCard` in `KittyCards.js`

We'll use React's `Card` component to create a card that renders the Kitty avatar as well as the
Kitty ID, DNA, gender, owner and price.

1. As you might have guessed, we'll use React props to pass in data to our KittyCard. Paste the
   following code snippet:

   ```js
   // Use props
   const KittyCard = props => {
     const { kitty, accountPair, setStatus } = props;
     const { id = null, dna = null, owner = null, gender = null, price = null } = kitty;
     const displayDna = dna && dna.toJSON();
     const isSelf = accountPair.address === kitty.owner;
   ```

1. Write out the contents for the `Card` component. Paste the following and read the comments to
   understand what each line is doing:

   ```js
   return <Card>
     { isSelf && <Label as='a' floating color='teal'>Mine</Label> }
     {/* Render the Kitty Avatar */}
     <KittyAvatar dna={dna.toU8a()} />
     <Card.Content>
       {/* Display the Kitty ID */}
       <Card.Header style={{ fontSize: '1em', overflowWrap: 'break-word' }}>
         ID: {id}
       </Card.Header>
       {/* Display the Kitty DNA */}
       <Card.Meta style={{ fontSize: '.9em', overflowWrap: 'break-word' }}>
         DNA: {displayDna}
       </Card.Meta>
       {/* Display the Kitty ID, Gender, Owner and Price */}
       <Card.Description>
         <p style={{ overflowWrap: 'break-word' }}>
           Gender: {gender}
         </p>
         <p style={{ overflowWrap: 'break-word' }}>
           Owner: {owner}
         </p>
         <p style={{ overflowWrap: 'break-word' }}>
           Price: {price}
         </p>
       </Card.Description>
     </Card.Content>
     // ...
   ```
   
   Before closing the `<Card/>` component we want to render the `TransferModal` we previously built
   &mdash; **only if the Kitty is transferrable by its owner**. Paste this code snippet to handle this
   functionality:
   
   ```js
     {/* Render the transfer button using TransferModal */}
     <Card.Content extra style={{ textAlign: 'center' }}>{
       owner === accountPair.address
         ? <TransferModal kitty={kitty} accountPair={accountPair} setStatus={setStatus}/>
         : ''
     }</Card.Content>
   </Card>;
   };
   ```

1. It's time to put all the pieces we've built together. We need a function to:

   - Check whether there are any Kitties to render and render a _"No Kitty found here... Create one now!"_
     message if there aren't any.
   - If there are, render them in a 3 column grid.

   Have a look at the comments to understand the parts of this code snippet and paste it in `KittyCards.js`:

   ```js
   const KittyCards = props => {
     const { kitties, accountPair, setStatus } = props
   
     {
       /* Check the number of Kitties */
     }
     if (kitties.length === 0) {
       return (
         <Message info>
           <Message.Header>
             No Kitty found here... Create one now!&nbsp;
             <span role="img" aria-label="point-down">
               👇
             </span>
           </Message.Header>
         </Message>
       )
     }
     {
       /* Render Kitties using Kitty Card in a grid */
     }
     return (
       <Grid columns={3}>
         {kitties.map((kitty, i) => (
           <Grid.Column key={`kitty-${i}`}>
             <KittyCard
               kitty={kitty}
               accountPair={accountPair}
               setStatus={setStatus}
             />
           </Grid.Column>
         ))}
       </Grid>
     )
   }
   ```

1. Complete the component by adding:

   ```js
   export default KittyCards
   ```

### Complete `Kitties.js`

Now that we've built all the bits for our front-end application, we can piece everything together.

1. Go back to the incompleted `Kitties.js` file and paste this code snippet to render the
   `KittyCard.js` component inside a `<Grid/>`:

   ```js
   return <Grid.Column width={16}>
     <h1>Kitties</h1>
     <KittyCards kitties={kitties} accountPair={accountPair} setStatus={setStatus}/>
   ```

1. Now we'll use the `<Form/>` component to render our application's `TxButton` component. Paste in the following
   snippet:

   ```js
       <Form style={{ margin: '1em 0' }}>
         <Form.Field style={{ textAlign: 'center' }}>
           <TxButton
             accountPair={accountPair} label='Create Kitty' type='SIGNED-TX' setStatus={setStatus}
             attrs={{
               palletRpc: 'substrateKitties',
               callable: 'createKitty',
               inputParams: [],
               paramFields: []
             }}
           />
         </Form.Field>
       </Form>
       <div style={{ overflowWrap: 'break-word' }}>{status}</div>
     </Grid.Column>;
   }
   ```

### Update App.js

Now all that's left to do is connect our custom components to the main application.

1. In `App.js`, import the `Kitties.js` component:

   ```js
   import Kitties from './Kitties'
   ```

1. Finally, to render `Kitties.js`, add a new row to `<Container/>`:

   ```js
   <Grid.Row>
     <Kitties accountPair={accountPair} />
   </Grid.Row>
   ```

If you get stuck in any of the above section. You can refer back to the complete source code of:

- [`src/kitties.js`](https://github.com/substrate-developer-hub/substrate-front-end-template/blob/tutorials%2Fkitties/src/Kitties.js)
- [`src/kittyCards.js`](https://github.com/substrate-developer-hub/substrate-front-end-template/blob/tutorials%2Fkitties/src/KittyCards.js)
- [`src/kittyAvatar.js`](https://github.com/substrate-developer-hub/substrate-front-end-template/blob/tutorials%2Fkitties/src/KittyAvatar.js)

<<<<<<< HEAD
Congratulations! You have finished the Substrate Kitties front-end turorial! Now run `yarn start`, refresh your
browser and you should be able to start interacting with your node.
=======
**🎉***Congratulations!***🎉** You have finished the Substrate Kitties front-end tutorial!
We encourage you to write additional functions for other capabilities exposed by your runtime, such as "Set Price", "Buy" or "Breed".
In [our solution](https://github.com/substrate-developer-hub/substrate-front-end-template/blob/tutorials%2Fkitties/src/KittyCards.js), we implemented the Set Price modal for you to use as an additional example.
There are lots of ways you can extend what you've learnt here, such as creating a marketplace for different types of avatars, or recreating this front-end with your own UI components.
>>>>>>> ffd90ebb

## Next steps

- Explore the Polkadot JS API [cookbook](https://polkadot.js.org/docs/api/cookbook)
- Read about creating [custom RPCs](/v3/runtime/custom-rpcs) in Substrate
- Learn more about how "Effect Hooks" work in [React's documentation](https://reactjs.org/docs/hooks-effect.html)<|MERGE_RESOLUTION|>--- conflicted
+++ resolved
@@ -325,11 +325,6 @@
      };
    ```
 
-<<<<<<< HEAD
-1. Now all that's left to do for our component to listen for changes in our node's runtime storage is
-   to pass in `subscribeKittyCnt` and `subscribeKitties` to React's `useEffect` function. Add these
-   lines to enable this:
-=======
    In `asyncFetch` we have subscribed to the Kitties storage.
    When the component is teared down, we want to make sure the subscription is cleaned up (unsubscribed).
    So we return a clean up function for the effect hook.
@@ -337,7 +332,6 @@
 
 1. Now all that's left to do for our component to listen for changes in our node's runtime storage is to pass in `subscribeKittyCnt` and `subscribeKitties` to React's `useEffect` function.
    Add these lines to enable this:
->>>>>>> ffd90ebb
 
    ```js
    useEffect(subscribeKittyCnt, [api, keyring])
@@ -420,13 +414,8 @@
    
    export default KittyAvatar
    ```
-<<<<<<< HEAD
-   
-   Notice that the only properties being passed in is `dna`, which will be passed from `KittyCards.js`.
-=======
 
    Notice that the only property being passed in is `dna`, which will be passed from `KittyCards.js`.
->>>>>>> ffd90ebb
 
 1. The logic in this component is based on a specific Cat Avatar library of PNGs.
    [Download it](https://framagit.org/Deevad/cat-avatar-generator/-/tree/master/avatars/cat)
@@ -729,15 +718,10 @@
 - [`src/kittyCards.js`](https://github.com/substrate-developer-hub/substrate-front-end-template/blob/tutorials%2Fkitties/src/KittyCards.js)
 - [`src/kittyAvatar.js`](https://github.com/substrate-developer-hub/substrate-front-end-template/blob/tutorials%2Fkitties/src/KittyAvatar.js)
 
-<<<<<<< HEAD
-Congratulations! You have finished the Substrate Kitties front-end turorial! Now run `yarn start`, refresh your
-browser and you should be able to start interacting with your node.
-=======
 **🎉***Congratulations!***🎉** You have finished the Substrate Kitties front-end tutorial!
 We encourage you to write additional functions for other capabilities exposed by your runtime, such as "Set Price", "Buy" or "Breed".
 In [our solution](https://github.com/substrate-developer-hub/substrate-front-end-template/blob/tutorials%2Fkitties/src/KittyCards.js), we implemented the Set Price modal for you to use as an additional example.
 There are lots of ways you can extend what you've learnt here, such as creating a marketplace for different types of avatars, or recreating this front-end with your own UI components.
->>>>>>> ffd90ebb
 
 ## Next steps
 
