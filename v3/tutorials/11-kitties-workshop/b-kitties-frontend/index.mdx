--- conflicted
+++ resolved
@@ -1,12 +1,8 @@
 ---
 title: Create a Front-end for the Kitties Chain
 slug: /tutorials/v3/kitties/pt2
-<<<<<<< HEAD
 version: '3.0'
-=======
 sideNav: kittiesWorkshop
-version: 3.0
->>>>>>> 3f32db1b
 section: tutorials
 category: FRAME
 keywords: nft, kitties, frontend 
